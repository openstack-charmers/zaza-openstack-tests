# Copyright 2018 Canonical Ltd.
#
# Licensed under the Apache License, Version 2.0 (the "License");
# you may not use this file except in compliance with the License.
# You may obtain a copy of the License at
#
#     http://www.apache.org/licenses/LICENSE-2.0
#
# Unless required by applicable law or agreed to in writing, software
# distributed under the License is distributed on an "AS IS" BASIS,
# WITHOUT WARRANTIES OR CONDITIONS OF ANY KIND, either express or implied.
# See the License for the specific language governing permissions and
# limitations under the License.

import copy
import datetime
import io
import mock
import subprocess
import tenacity

import unit_tests.utils as ut_utils
from zaza.openstack.utilities import openstack as openstack_utils
from zaza.openstack.utilities import exceptions


class TestOpenStackUtils(ut_utils.BaseTestCase):

    def setUp(self):
        super(TestOpenStackUtils, self).setUp()
        self.port_name = "port_name"
        self.net_uuid = "net_uuid"
        self.project_id = "project_uuid"
        self.ext_net = "ext_net"
        self.private_net = "private_net"
        self.port = {
            "port": {"id": "port_id",
                     "name": self.port_name,
                     "network_id": self.net_uuid}}
        self.ports = {"ports": [self.port["port"]]}
        self.floatingip = {
            "floatingip": {"id": "floatingip_id",
                           "floating_network_id": self.net_uuid,
                           "port_id": "port_id"}}
        self.floatingips = {"floatingips": [self.floatingip["floatingip"]]}
        self.address_scope_name = "address_scope_name"
        self.address_scope = {
            "address_scope": {"id": "address_scope_id",
                              "name": self.address_scope_name,
                              "shared": True,
                              "ip_version": 4,
                              "tenant_id": self.project_id}}
        self.address_scopes = {
            "address_scopes": [self.address_scope["address_scope"]]}

        self.network = {
            "network": {"id": "network_id",
                              "name": self.ext_net,
                              "tenant_id": self.project_id,
                              "router:external": True,
                              "provider:physical_network": "physnet1",
                              "provider:network_type": "flat"}}

        self.networks = {
            "networks": [self.network["network"]]}

        self.agents = {
            "agents": [
                {
                    'id': '7f3afd5b-ff6d-4df3-be0e-3d9651e71873',
                    'binary': 'neutron-bgp-dragent',
                }]}

        self.bgp_speakers = {
            "bgp_speakers": [
                {
                    'id': '07a0798d-c29c-4a92-8fcb-c1ec56934729',
                }]}

        self.neutronclient = mock.MagicMock()
        self.neutronclient.list_ports.return_value = self.ports
        self.neutronclient.create_port.return_value = self.port

        self.neutronclient.list_floatingips.return_value = self.floatingips
        self.neutronclient.create_floatingip.return_value = self.floatingip

        self.neutronclient.list_address_scopes.return_value = (
            self.address_scopes)
        self.neutronclient.create_address_scope.return_value = (
            self.address_scope)

        self.neutronclient.list_networks.return_value = self.networks
        self.neutronclient.create_network.return_value = self.network

        self.neutronclient.list_agents.return_value = self.agents
        self.neutronclient.list_bgp_speaker_on_dragent.return_value = \
            self.bgp_speakers

    def test_create_port(self):
        self.patch_object(openstack_utils, "get_net_uuid")
        self.get_net_uuid.return_value = self.net_uuid

        # Already exists
        port = openstack_utils.create_port(
            self.neutronclient, self.port_name, self.private_net)
        self.assertEqual(port, self.port["port"])
        self.neutronclient.create_port.assert_not_called()

        # Does not yet exist
        self.neutronclient.list_ports.return_value = {"ports": []}
        self.port["port"].pop("id")
        port = openstack_utils.create_port(
            self.neutronclient, self.port_name, self.private_net)
        self.assertEqual(port, self.port["port"])
        self.neutronclient.create_port.assert_called_once_with(self.port)

    def test_create_floating_ip(self):
        self.patch_object(openstack_utils, "get_net_uuid")
        self.get_net_uuid.return_value = self.net_uuid

        # Already exists
        floatingip = openstack_utils.create_floating_ip(
            self.neutronclient, self.ext_net, port=self.port["port"])
        self.assertEqual(floatingip, self.floatingip["floatingip"])
        self.neutronclient.create_floatingip.assert_not_called()

        # Does not yet exist
        self.neutronclient.list_floatingips.return_value = {"floatingips": []}
        self.floatingip["floatingip"].pop("id")
        floatingip = openstack_utils.create_floating_ip(
            self.neutronclient, self.private_net, port=self.port["port"])
        self.assertEqual(floatingip, self.floatingip["floatingip"])
        self.neutronclient.create_floatingip.assert_called_once_with(
            self.floatingip)

    def test_create_address_scope(self):
        self.patch_object(openstack_utils, "get_net_uuid")
        self.get_net_uuid.return_value = self.net_uuid

        # Already exists
        address_scope = openstack_utils.create_address_scope(
            self.neutronclient, self.project_id, self.address_scope_name)
        self.assertEqual(address_scope, self.address_scope["address_scope"])
        self.neutronclient.create_address_scope.assert_not_called()

        # Does not yet exist
        self.neutronclient.list_address_scopes.return_value = {
            "address_scopes": []}
        address_scope_msg = copy.deepcopy(self.address_scope)
        address_scope_msg["address_scope"].pop("id")
        address_scope = openstack_utils.create_address_scope(
            self.neutronclient, self.project_id, self.address_scope_name)
        self.assertEqual(address_scope, self.address_scope["address_scope"])
        self.neutronclient.create_address_scope.assert_called_once_with(
            address_scope_msg)

    def test_create_external_network(self):
        self.patch_object(openstack_utils, "get_net_uuid")
        self.get_net_uuid.return_value = self.net_uuid

        # Already exists
        network = openstack_utils.create_external_network(
            self.neutronclient, self.project_id)
        self.assertEqual(network, self.network["network"])
        self.neutronclient.create_network.assert_not_called()

        # Does not yet exist
        self.neutronclient.list_networks.return_value = {
            "networks": []}
        network_msg = copy.deepcopy(self.network)
        network_msg["network"].pop("id")
        network = openstack_utils.create_external_network(
            self.neutronclient, self.project_id)
        self.assertEqual(network, self.network["network"])
        self.neutronclient.create_network.assert_called_once_with(
            network_msg)

    def test_get_keystone_scope(self):
        self.patch_object(openstack_utils, "get_current_os_versions")

        # <= Liberty
        self.get_current_os_versions.return_value = {"keystone": "liberty"}
        self.assertEqual(openstack_utils.get_keystone_scope(), "DOMAIN")
        # > Liberty
        self.get_current_os_versions.return_value = {"keystone": "mitaka"}
        self.assertEqual(openstack_utils.get_keystone_scope(), "PROJECT")

    def _test_get_overcloud_auth(self, tls_relation=False, ssl_cert=False,
                                 v2_api=False):
        self.patch_object(openstack_utils.model, 'get_relation_id')
        self.patch_object(openstack_utils, 'get_application_config_option')
        self.patch_object(openstack_utils, 'get_keystone_ip')
        self.patch_object(openstack_utils, "get_current_os_versions")
        self.patch_object(openstack_utils.juju_utils, 'leader_get')
        if tls_relation:
            self.patch_object(openstack_utils.model, "scp_from_unit")
            self.patch_object(openstack_utils.model, "get_first_unit_name")
            self.get_first_unit_name.return_value = "keystone/4"
            self.patch_object(openstack_utils.os, "chmod")
            self.patch_object(openstack_utils.os, "path")
            self.path.return_value = True

        self.get_keystone_ip.return_value = '127.0.0.1'
        self.get_relation_id.return_value = None
        self.get_application_config_option.return_value = None
        self.leader_get.return_value = 'openstack'
        if tls_relation or ssl_cert:
            port = 35357
            transport = 'https'
            if tls_relation:
                self.get_relation_id.return_value = 'tls-certificates:1'
            if ssl_cert:
                self.get_application_config_option.side_effect = [
                    'FAKECRTDATA',
                    None,
                ]
        else:
            port = 5000
            transport = 'http'
        if v2_api:
            str_api = 'v2.0'
            self.get_current_os_versions.return_value = {"keystone": "mitaka"}
            expect = {
                'OS_AUTH_URL': '{}://127.0.0.1:{}/{}'
                               .format(transport, port, str_api),
                'OS_TENANT_NAME': 'admin',
                'OS_USERNAME': 'admin',
                'OS_PASSWORD': 'openstack',
                'OS_REGION_NAME': 'RegionOne',
                'API_VERSION': 2,
            }
        else:
            str_api = 'v3'
            self.get_current_os_versions.return_value = {"keystone": "queens"}
            expect = {
                'OS_AUTH_URL': '{}://127.0.0.1:{}/{}'
                               .format(transport, port, str_api),
                'OS_USERNAME': 'admin',
                'OS_PASSWORD': 'openstack',
                'OS_REGION_NAME': 'RegionOne',
                'OS_DOMAIN_NAME': 'admin_domain',
                'OS_USER_DOMAIN_NAME': 'admin_domain',
                'OS_PROJECT_NAME': 'admin',
                'OS_PROJECT_DOMAIN_NAME': 'admin_domain',
                'API_VERSION': 3,
            }
        if tls_relation:
            expect['OS_CACERT'] = openstack_utils.KEYSTONE_LOCAL_CACERT
        self.assertEqual(openstack_utils.get_overcloud_auth(),
                         expect)

    def test_get_overcloud_auth(self):
        self._test_get_overcloud_auth()

    def test_get_overcloud_auth_v2(self):
        self._test_get_overcloud_auth(v2_api=True)

    def test_get_overcloud_auth_tls_relation(self):
        self._test_get_overcloud_auth(tls_relation=True)

    def test_get_overcloud_auth_tls_relation_v2(self):
        self._test_get_overcloud_auth(v2_api=True, tls_relation=True)

    def test_get_overcloud_auth_ssl_cert(self):
        self._test_get_overcloud_auth(ssl_cert=True)

    def test_get_overcloud_auth_ssl_cert_v2(self):
        self._test_get_overcloud_auth(v2_api=True, ssl_cert=True)

    def test_get_overcloud_keystone_session(self):
        self.patch_object(openstack_utils, "get_keystone_session")
        self.patch_object(openstack_utils, "get_keystone_scope")
        self.patch_object(openstack_utils, "get_overcloud_auth")
        _auth = "FAKE_AUTH"
        _scope = "PROJECT"
        self.get_keystone_scope.return_value = _scope
        self.get_overcloud_auth.return_value = _auth

        openstack_utils.get_overcloud_keystone_session()
        self.get_keystone_session.assert_called_once_with(_auth, scope=_scope,
                                                          verify=None)

    def test_get_undercloud_keystone_session(self):
        self.patch_object(openstack_utils, "get_keystone_session")
        self.patch_object(openstack_utils, "get_undercloud_auth")
        _auth = "FAKE_AUTH"
        self.get_undercloud_auth.return_value = _auth

        openstack_utils.get_undercloud_keystone_session()
        self.get_keystone_session.assert_called_once_with(_auth, verify=None)

    def test_get_nova_session_client(self):
        session_mock = mock.MagicMock()
        self.patch_object(openstack_utils.novaclient_client, "Client")
        openstack_utils.get_nova_session_client(session_mock)
        self.Client.assert_called_once_with(2, session=session_mock)
        self.Client.reset_mock()
        openstack_utils.get_nova_session_client(session_mock, version=2.56)
        self.Client.assert_called_once_with(2.56, session=session_mock)

    def test_get_urllib_opener(self):
        self.patch_object(openstack_utils.urllib.request, "ProxyHandler")
        self.patch_object(openstack_utils.urllib.request, "HTTPHandler")
        self.patch_object(openstack_utils.urllib.request, "build_opener")
        self.patch_object(openstack_utils.deployment_env,
                          "get_deployment_context",
                          return_value=dict(TEST_HTTP_PROXY=None))
        HTTPHandler_mock = mock.MagicMock()
        self.HTTPHandler.return_value = HTTPHandler_mock
        openstack_utils.get_urllib_opener()
        self.build_opener.assert_called_once_with(HTTPHandler_mock)
        self.HTTPHandler.assert_called_once_with()

    def test_get_urllib_opener_proxy(self):
        self.patch_object(openstack_utils.urllib.request, "ProxyHandler")
        self.patch_object(openstack_utils.urllib.request, "HTTPHandler")
        self.patch_object(openstack_utils.urllib.request, "build_opener")
        self.patch_object(openstack_utils.deployment_env,
                          "get_deployment_context",
                          return_value=dict(TEST_HTTP_PROXY='http://squidy'))
        ProxyHandler_mock = mock.MagicMock()
        self.ProxyHandler.return_value = ProxyHandler_mock
        openstack_utils.get_urllib_opener()
        self.build_opener.assert_called_once_with(ProxyHandler_mock)
        self.ProxyHandler.assert_called_once_with({'http': 'http://squidy'})

    def test_get_images_by_name(self):
        image_mock1 = mock.MagicMock()
        image_mock1.name = 'bob'
        image_mock2 = mock.MagicMock()
        image_mock2.name = 'bill'
        glance_client = mock.MagicMock()
        glance_client.images.list.return_value = [image_mock1, image_mock2]
        self.assertEqual(
            openstack_utils.get_images_by_name(glance_client, 'bob'),
            [image_mock1])
        self.assertEqual(
            openstack_utils.get_images_by_name(glance_client, 'frank'),
            [])

    def test_find_cirros_image(self):
        urllib_opener_mock = mock.MagicMock()
        self.patch_object(openstack_utils, "get_urllib_opener")
        self.get_urllib_opener.return_value = urllib_opener_mock
        urllib_opener_mock.open().read.return_value = b'12'
        self.assertEqual(
            openstack_utils.find_cirros_image('aarch64'),
            'http://download.cirros-cloud.net/12/cirros-12-aarch64-disk.img')

    def test_find_ubuntu_image(self):
        self.assertEqual(
            openstack_utils.find_ubuntu_image('bionic', 'aarch64'),
            ('http://cloud-images.ubuntu.com/bionic/current/'
             'bionic-server-cloudimg-aarch64.img'))

    def test_download_image(self):
        urllib_opener_mock = mock.MagicMock()
        self.patch_object(openstack_utils, "get_urllib_opener")
        self.get_urllib_opener.return_value = urllib_opener_mock
        self.patch_object(openstack_utils.urllib.request, "install_opener")
        self.patch_object(openstack_utils.urllib.request, "urlretrieve")
        openstack_utils.download_image('http://cirros/c.img', '/tmp/c1.img')
        self.install_opener.assert_called_once_with(urllib_opener_mock)
        self.urlretrieve.assert_called_once_with(
            'http://cirros/c.img', '/tmp/c1.img')

    def test__resource_reaches_status(self):
        resource_mock = mock.MagicMock()
        resource_mock.get.return_value = mock.MagicMock(status='available')
        openstack_utils._resource_reaches_status(resource_mock, 'e01df65a')

    def test__resource_reaches_status_fail(self):
        resource_mock = mock.MagicMock()
        resource_mock.get.return_value = mock.MagicMock(status='unavailable')
        with self.assertRaises(AssertionError):
            openstack_utils._resource_reaches_status(
                resource_mock,
                'e01df65a')

    def test__resource_reaches_status_bespoke(self):
        client_mock = mock.MagicMock()
        resource_mock = mock.MagicMock()
        resource_mock.special_status = 'readyish'
        client_mock.get.return_value = resource_mock
        openstack_utils._resource_reaches_status(
            client_mock,
            'e01df65a',
            'readyish',
            resource_attribute='special_status')

    def test__resource_reaches_status_bespoke_fail(self):
        resource_mock = mock.MagicMock()
        resource_mock.get.return_value = mock.MagicMock(status='available')
        with self.assertRaises(AssertionError):
            openstack_utils._resource_reaches_status(
                resource_mock,
                'e01df65a',
                'readyish')

    def test_resource_reaches_status(self):
        self.patch_object(openstack_utils, "_resource_reaches_status")
        self._resource_reaches_status.return_value = True
        openstack_utils._resource_reaches_status('resource', 'e01df65a')
        self._resource_reaches_status.assert_called_once_with(
            'resource',
            'e01df65a')

    def test_resource_reaches_status_custom_retry(self):
        self.patch_object(openstack_utils, "_resource_reaches_status")
        self._resource_reaches_status.return_value = True
        openstack_utils._resource_reaches_status(
            'resource',
            'e01df65a',
            wait_exponential_multiplier=2,
            wait_iteration_max_time=20,
            stop_after_attempt=2)
        self._resource_reaches_status.assert_called_once_with(
            'resource',
            'e01df65a',
            stop_after_attempt=2,
            wait_exponential_multiplier=2,
            wait_iteration_max_time=20)

    def test__resource_removed(self):
        resource_mock = mock.MagicMock()
        resource_mock.list.return_value = [mock.MagicMock(id='ba8204b0')]
        openstack_utils._resource_removed(resource_mock, 'e01df65a')

    def test__resource_removed_fail(self):
        resource_mock = mock.MagicMock()
        resource_mock.list.return_value = [mock.MagicMock(id='e01df65a')]
        with self.assertRaises(AssertionError):
            openstack_utils._resource_removed(resource_mock, 'e01df65a')

    def test_resource_removed(self):
        self.patch_object(openstack_utils, "_resource_removed")
        self._resource_removed.return_value = True
        openstack_utils.resource_removed('resource', 'e01df65a')
        self._resource_removed.assert_called_once_with(
            'resource',
            'e01df65a',
            'resource')

    def test_resource_removed_custom_retry(self):
        self.patch_object(openstack_utils, "_resource_removed")

        def _retryer(f, arg1, arg2, arg3):
            f(arg1, arg2, arg3)
        self.patch_object(
            openstack_utils.tenacity,
            "Retrying",
            return_value=_retryer)
        saa_mock = mock.MagicMock()
        self.patch_object(
            openstack_utils.tenacity,
            "stop_after_attempt",
            return_value=saa_mock)
        we_mock = mock.MagicMock()
        self.patch_object(
            openstack_utils.tenacity,
            "wait_exponential",
            return_value=we_mock)
        self._resource_removed.return_value = True
        openstack_utils.resource_removed(
            'resource',
            'e01df65a',
            wait_exponential_multiplier=2,
            wait_iteration_max_time=20,
            stop_after_attempt=2)
        self._resource_removed.assert_called_once_with(
            'resource',
            'e01df65a',
            'resource')
        self.Retrying.assert_called_once_with(
            wait=we_mock,
            reraise=True,
            stop=saa_mock)

    def test_delete_resource(self):
        resource_mock = mock.MagicMock()
        self.patch_object(openstack_utils, "resource_removed")
        openstack_utils.delete_resource(resource_mock, 'e01df65a')
        resource_mock.delete.assert_called_once_with('e01df65a')
        self.resource_removed.assert_called_once_with(
            resource_mock,
            'e01df65a',
            'resource')

    def test_delete_image(self):
        self.patch_object(openstack_utils, "delete_resource")
        glance_mock = mock.MagicMock()
        openstack_utils.delete_image(glance_mock, 'b46c2d83')
        self.delete_resource.assert_called_once_with(
            glance_mock.images,
            'b46c2d83',
            msg="glance image")

    def test_upload_image_to_glance(self):
        self.patch_object(openstack_utils, "resource_reaches_status")
        glance_mock = mock.MagicMock()
        image_mock = mock.MagicMock(id='9d1125af')
        glance_mock.images.create.return_value = image_mock
        m = mock.mock_open()
        with mock.patch(
            'zaza.openstack.utilities.openstack.open', m, create=False
        ) as f:
            openstack_utils.upload_image_to_glance(
                glance_mock,
                '/tmp/im1.img',
                'bob')
            glance_mock.images.create.assert_called_once_with(
                name='bob',
                disk_format='qcow2',
                visibility='public',
                container_format='bare')
            glance_mock.images.upload.assert_called_once_with(
                '9d1125af',
                f(),
                backend=None)
            self.resource_reaches_status.assert_called_once_with(
                glance_mock.images,
                '9d1125af',
                expected_status='active',
                msg='Image status wait')

    def test_create_image_use_tempdir(self):
        glance_mock = mock.MagicMock()
        self.patch_object(openstack_utils.os.path, "exists")
        self.patch_object(openstack_utils, "download_image")
        self.patch_object(openstack_utils, "upload_image_to_glance")
        self.patch_object(openstack_utils.tempfile, "gettempdir")
        self.gettempdir.return_value = "wibbly"
        openstack_utils.create_image(
            glance_mock,
            'http://cirros/c.img',
            'bob')
        self.exists.return_value = False
        self.download_image.assert_called_once_with(
            'http://cirros/c.img',
            'wibbly/c.img')
        self.upload_image_to_glance.assert_called_once_with(
            glance_mock,
            'wibbly/c.img',
            'bob',
            backend=None,
            disk_format='qcow2',
            visibility='public',
            container_format='bare')

    def test_create_image_pass_directory(self):
        glance_mock = mock.MagicMock()
        self.patch_object(openstack_utils.os.path, "exists")
        self.patch_object(openstack_utils, "download_image")
        self.patch_object(openstack_utils, "upload_image_to_glance")
        self.patch_object(openstack_utils.tempfile, "gettempdir")
        openstack_utils.create_image(
            glance_mock,
            'http://cirros/c.img',
            'bob',
            'tests')
        self.exists.return_value = False
        self.download_image.assert_called_once_with(
            'http://cirros/c.img',
            'tests/c.img')
        self.upload_image_to_glance.assert_called_once_with(
            glance_mock,
            'tests/c.img',
            'bob',
            backend=None,
            disk_format='qcow2',
            visibility='public',
            container_format='bare')
        self.gettempdir.assert_not_called()

    def test_create_ssh_key(self):
        nova_mock = mock.MagicMock()
        nova_mock.keypairs.findall.return_value = []
        openstack_utils.create_ssh_key(
            nova_mock,
            'mykeys')
        nova_mock.keypairs.create.assert_called_once_with(name='mykeys')

    def test_create_ssh_key_existing(self):
        nova_mock = mock.MagicMock()
        nova_mock.keypairs.findall.return_value = ['akey']
        self.assertEqual(
            openstack_utils.create_ssh_key(
                nova_mock,
                'mykeys'),
            'akey')
        self.assertFalse(nova_mock.keypairs.create.called)

    def test_create_ssh_key_existing_replace(self):
        nova_mock = mock.MagicMock()
        nova_mock.keypairs.findall.return_value = ['key1']
        openstack_utils.create_ssh_key(
            nova_mock,
            'mykeys',
            replace=True),
        nova_mock.keypairs.delete.assert_called_once_with('key1')
        nova_mock.keypairs.create.assert_called_once_with(name='mykeys')

    def test_get_private_key_file(self):
        self.patch_object(openstack_utils.deployment_env, 'get_tmpdir',
                          return_value='/tmp/zaza-model1')
        self.assertEqual(
            openstack_utils.get_private_key_file('mykeys'),
            '/tmp/zaza-model1/id_rsa_mykeys')

    def test_write_private_key(self):
        self.patch_object(openstack_utils.deployment_env, 'get_tmpdir',
                          return_value='/tmp/zaza-model1')
        m = mock.mock_open()
        with mock.patch(
            'zaza.openstack.utilities.openstack.open', m, create=False
        ):
            openstack_utils.write_private_key('mykeys', 'keycontents')
        m.assert_called_once_with('/tmp/zaza-model1/id_rsa_mykeys', 'w')
        handle = m()
        handle.write.assert_called_once_with('keycontents')

    def test_get_private_key(self):
        self.patch_object(openstack_utils.deployment_env, 'get_tmpdir',
                          return_value='/tmp/zaza-model1')
        self.patch_object(openstack_utils.os.path, "isfile",
                          return_value=True)
        m = mock.mock_open(read_data='myprivkey')
        with mock.patch(
            'zaza.openstack.utilities.openstack.open', m, create=True
        ):
            self.assertEqual(
                openstack_utils.get_private_key('mykeys'),
                'myprivkey')

    def test_get_private_key_file_missing(self):
        self.patch_object(openstack_utils.deployment_env, 'get_tmpdir',
                          return_value='/tmp/zaza-model1')
        self.patch_object(openstack_utils.os.path, "isfile",
                          return_value=False)
        self.assertIsNone(openstack_utils.get_private_key('mykeys'))

    def test_get_public_key(self):
        key_mock = mock.MagicMock(public_key='mypubkey')
        nova_mock = mock.MagicMock()
        nova_mock.keypairs.findall.return_value = [key_mock]
        self.assertEqual(
            openstack_utils.get_public_key(nova_mock, 'mykeys'),
            'mypubkey')

    def test_valid_key_exists(self):
        nova_mock = mock.MagicMock()
        self.patch_object(openstack_utils, 'get_public_key',
                          return_value='pubkey')
        self.patch_object(openstack_utils, 'get_private_key',
                          return_value='privkey')
        self.patch_object(openstack_utils.cert, 'is_keys_valid',
                          return_value=True)
        self.assertTrue(openstack_utils.valid_key_exists(nova_mock, 'mykeys'))
        self.get_public_key.assert_called_once_with(nova_mock, 'mykeys')
        self.get_private_key.assert_called_once_with('mykeys')
        self.is_keys_valid.assert_called_once_with('pubkey', 'privkey')

    def test_valid_key_exists_missing(self):
        nova_mock = mock.MagicMock()
        self.patch_object(openstack_utils, 'get_public_key',
                          return_value='pubkey')
        self.patch_object(openstack_utils, 'get_private_key',
                          return_value=None)
        self.patch_object(openstack_utils.cert, 'is_keys_valid',
                          return_value=True)
        self.assertFalse(openstack_utils.valid_key_exists(nova_mock, 'mykeys'))
        self.get_public_key.assert_called_once_with(nova_mock, 'mykeys')
        self.get_private_key.assert_called_once_with('mykeys')

    def test_get_ports_from_device_id(self):
        port_mock = {'device_id': 'dev1'}
        neutron_mock = mock.MagicMock()
        neutron_mock.list_ports.return_value = {
            'ports': [port_mock]}
        self.assertEqual(
            openstack_utils.get_ports_from_device_id(
                neutron_mock,
                'dev1'),
            [port_mock])

    def test_get_ports_from_device_id_no_match(self):
        port_mock = {'device_id': 'dev2'}
        neutron_mock = mock.MagicMock()
        neutron_mock.list_ports.return_value = {
            'ports': [port_mock]}
        self.assertEqual(
            openstack_utils.get_ports_from_device_id(
                neutron_mock,
                'dev1'),
            [])

    def test_ping_response(self):
        self.patch_object(openstack_utils.subprocess, 'run')
        openstack_utils.ping_response('10.0.0.10')
        self.run.assert_called_once_with(
            ['ping', '-c', '1', '-W', '1', '10.0.0.10'], check=True,
            stdout=mock.ANY, stderr=mock.ANY)

    def test_ping_response_fail(self):
        openstack_utils.ping_response.retry.wait = \
            tenacity.wait_none()
        self.patch_object(openstack_utils.subprocess, 'run')
        self.run.side_effect = subprocess.CalledProcessError(returncode=42,
                                                             cmd='mycmd')
        with self.assertRaises(subprocess.CalledProcessError):
            openstack_utils.ping_response('10.0.0.10')

    def test_ssh_test(self):
        paramiko_mock = mock.MagicMock()
        self.patch_object(openstack_utils.paramiko, 'SSHClient',
                          return_value=paramiko_mock)
        self.patch_object(openstack_utils.paramiko, 'AutoAddPolicy',
                          return_value='some_policy')
        stdout = io.StringIO("myvm")

        paramiko_mock.exec_command.return_value = ('stdin', stdout, 'stderr')
        openstack_utils.ssh_test(
            'bob',
            '10.0.0.10',
            'myvm',
            password='reallyhardpassord')
        paramiko_mock.connect.assert_called_once_with(
            '10.0.0.10',
            password='reallyhardpassord',
            username='bob')

    def test_ssh_command(self):
        paramiko_mock = mock.MagicMock()
        self.patch_object(openstack_utils.paramiko, 'SSHClient',
                          return_value=paramiko_mock)
        self.patch_object(openstack_utils.paramiko, 'AutoAddPolicy',
                          return_value='some_policy')
        stdout = io.StringIO("myvm")

        paramiko_mock.exec_command.return_value = ('stdin', stdout, 'stderr')

        def verifier(_stdin, stdout, _stderr):
            self.assertEqual('myvm', stdout.readlines()[0].strip())

        openstack_utils.ssh_command(
            'bob',
            '10.0.0.10',
            'myvm',
            'uname -n',
            password='reallyhardpassord',
            verify=verifier)
        paramiko_mock.connect.assert_called_once_with(
            '10.0.0.10',
            password='reallyhardpassord',
            username='bob')

    def test_ssh_test_wrong_server(self):
        paramiko_mock = mock.MagicMock()
        self.patch_object(openstack_utils.paramiko, 'SSHClient',
                          return_value=paramiko_mock)
        self.patch_object(openstack_utils.paramiko, 'AutoAddPolicy',
                          return_value='some_policy')
        stdout = io.StringIO("anothervm")

        paramiko_mock.exec_command.return_value = ('stdin', stdout, 'stderr')
        with self.assertRaises(exceptions.SSHFailed):
            openstack_utils.ssh_test(
                'bob',
                '10.0.0.10',
                'myvm',
                password='reallyhardpassord',
                retry=False)
        paramiko_mock.connect.assert_called_once_with(
            '10.0.0.10',
            password='reallyhardpassord',
            username='bob')

    def test_ssh_test_key_auth(self):
        paramiko_mock = mock.MagicMock()
        self.patch_object(openstack_utils.paramiko, 'SSHClient',
                          return_value=paramiko_mock)
        self.patch_object(openstack_utils.paramiko, 'AutoAddPolicy',
                          return_value='some_policy')
        self.patch_object(openstack_utils.paramiko.RSAKey, 'from_private_key',
                          return_value='akey')
        stdout = io.StringIO("myvm")

        paramiko_mock.exec_command.return_value = ('stdin', stdout, 'stderr')
        openstack_utils.ssh_test(
            'bob',
            '10.0.0.10',
            'myvm',
            privkey='myprivkey')
        paramiko_mock.connect.assert_called_once_with(
            '10.0.0.10',
            password=None,
            pkey='akey',
            username='bob')

    def test_neutron_agent_appears(self):
        self.assertEqual(
            openstack_utils.neutron_agent_appears(self.neutronclient,
                                                  'neutron-bgp-dragent'),
            self.agents)

    def test_neutron_agent_appears_not(self):
        _neutronclient = copy.deepcopy(self.neutronclient)
        _neutronclient.list_agents.return_value = {'agents': []}
        openstack_utils.neutron_agent_appears.retry.stop = \
            tenacity.stop_after_attempt(1)
        with self.assertRaises(exceptions.NeutronAgentMissing):
            openstack_utils.neutron_agent_appears(_neutronclient,
                                                  'non-existent')

    def test_neutron_bgp_speaker_appears_on_agent(self):
        openstack_utils.neutron_bgp_speaker_appears_on_agent.retry.stop = \
            tenacity.stop_after_attempt(1)
        self.assertEqual(
            openstack_utils.neutron_bgp_speaker_appears_on_agent(
                self.neutronclient, 'FAKE_AGENT_ID'),
            self.bgp_speakers)

    def test_neutron_bgp_speaker_appears_not_on_agent(self):
        _neutronclient = copy.deepcopy(self.neutronclient)
        _neutronclient.list_bgp_speaker_on_dragent.return_value = {
            'bgp_speakers': []}
        openstack_utils.neutron_bgp_speaker_appears_on_agent.retry.stop = \
            tenacity.stop_after_attempt(1)
        with self.assertRaises(exceptions.NeutronBGPSpeakerMissing):
            openstack_utils.neutron_bgp_speaker_appears_on_agent(
                _neutronclient, 'FAKE_AGENT_ID')

    def test_get_current_openstack_release_pair(self):
        self.patch(
            'zaza.openstack.utilities.openstack.get_current_os_versions',
            new_callable=mock.MagicMock(),
            name='_get_os_version'
        )
        self.patch(
            'zaza.utilities.juju.get_machines_for_application',
            new_callable=mock.MagicMock(),
            name='_get_machines'
        )
        self.patch(
            'zaza.utilities.juju.get_machine_series',
            new_callable=mock.MagicMock(),
            name='_get_machine_series'
        )

        _machine = mock.MagicMock()

        # No machine returned
        self._get_machines.return_value = []
        with self.assertRaises(exceptions.ApplicationNotFound):
            openstack_utils.get_current_os_release_pair()
        self._get_machines.side_effect = None

        # No series returned
        self._get_machines.return_value = [_machine]
        self._get_machine_series.return_value = None
        with self.assertRaises(exceptions.SeriesNotFound):
            openstack_utils.get_current_os_release_pair()

        # No OS Version returned
        self._get_machine_series.return_value = 'xenial'
        self._get_os_version.return_value = {}
        with self.assertRaises(exceptions.OSVersionNotFound):
            openstack_utils.get_current_os_release_pair()

        # Normal scenario, argument passed
        self._get_os_version.return_value = {'keystone': 'mitaka'}
        expected = 'xenial_mitaka'
        result = openstack_utils.get_current_os_release_pair('keystone')
        self.assertEqual(expected, result)

        # Normal scenario, default value used
        self._get_os_version.return_value = {'keystone': 'mitaka'}
        expected = 'xenial_mitaka'
        result = openstack_utils.get_current_os_release_pair()
        self.assertEqual(expected, result)

    def test_get_openstack_release(self):
        self.patch(
            'zaza.openstack.utilities.openstack.get_current_os_release_pair',
            new_callable=mock.MagicMock(),
            name='_get_os_rel_pair'
        )

        # Bad release pair
        release_pair = 'bad'
        with self.assertRaises(exceptions.ReleasePairNotFound):
            openstack_utils.get_os_release(release_pair)

        # Normal scenario
        expected = 4
        result = openstack_utils.get_os_release('xenial_mitaka')
        self.assertEqual(expected, result)

        # Normal scenario with current release pair
        self._get_os_rel_pair.return_value = 'xenial_mitaka'
        expected = 4
        result = openstack_utils.get_os_release()
        self.assertEqual(expected, result)

        # We can compare releases xenial_queens > xenial_mitaka
        xenial_queens = openstack_utils.get_os_release('xenial_queens')
        xenial_mitaka = openstack_utils.get_os_release('xenial_mitaka')
        release_comp = xenial_queens > xenial_mitaka
        self.assertTrue(release_comp)

<<<<<<< HEAD
    def test_get_current_os_version(self):
        self.patch(
            'zaza.openstack.utilities.openstack.get_current_os_versions',
            new_callable=mock.MagicMock(),
            name='_get_os_version'
        )

        # None of the default applications were there to determine the OS
        # version:
        self._get_os_version.return_value = {}
        with self.assertRaises(exceptions.OSVersionNotFound):
            openstack_utils.get_current_os_version()

        # No keystone application, but ceph-mon is present:
        self._get_os_version.return_value = {'ceph-mon': 'rocky'}
        expected = 'rocky'
        result = openstack_utils.get_current_os_version()
        self.assertEqual(expected, result)

        # Both applications are present:
        self._get_os_version.return_value = {
            # NOTE(lourot): this discrepency between the version determined on
            # keystone and the one on ceph-mon is realistic because both
            # Victoria and Ussuri have the same default Ceph release (Octopus).
            'keystone': 'victoria',
            'ceph-mon': 'ussuri'}
        expected = 'victoria'
        result = openstack_utils.get_current_os_version()
        self.assertEqual(expected, result)

    def test_compare_os_versions(self):
        self.assertGreater(openstack_utils.compare_os_versions(
            'ussuri', 'rocky'), 0)
        self.assertLess(openstack_utils.compare_os_versions(
            'pike', 'queens'), 0)
        self.assertEqual(openstack_utils.compare_os_versions(
            'victoria', 'victoria'), 0)
        with self.assertRaises(exceptions.OSVersionNotFound):
            openstack_utils.compare_os_versions('victoria', 'unknown')
=======
        # Check specifying an application
        self._get_os_rel_pair.reset_mock()
        self._get_os_rel_pair.return_value = 'xenial_mitaka'
        expected = 4
        result = openstack_utils.get_os_release(application='myapp')
        self.assertEqual(expected, result)
        self._get_os_rel_pair.assert_called_once_with(application='myapp')
>>>>>>> b3091994

    def test_get_keystone_api_version(self):
        self.patch_object(openstack_utils, "get_current_os_versions")
        self.patch_object(openstack_utils, "get_application_config_option")

        self.get_current_os_versions.return_value = {"keystone": "liberty"}
        self.get_application_config_option.return_value = None
        self.assertEqual(openstack_utils.get_keystone_api_version(), 2)

        self.get_application_config_option.return_value = "3"
        self.assertEqual(openstack_utils.get_keystone_api_version(), 3)

        self.get_current_os_versions.return_value = {"keystone": "queens"}
        self.get_application_config_option.return_value = None
        self.assertEqual(openstack_utils.get_keystone_api_version(), 3)

    def test_get_project_id(self):
        # No domain
        self.patch_object(openstack_utils, "get_keystone_api_version")
        self.get_keystone_api_version.return_value = 2
        ksclient = mock.MagicMock()
        project_id = "project-uuid"
        project_name = "myproject"
        project = mock.MagicMock()
        project._info = {"name": project_name, "id": project_id}
        ksclient.projects.list.return_value = [project]
        self.assertEqual(
            openstack_utils.get_project_id(ksclient, project_name),
            project_id)
        ksclient.projects.list.assert_called_once_with(domain=None)
        ksclient.domains.list.assert_not_called()

        # With domain
        ksclient.reset_mock()
        domain_name = "mydomain"
        domain_id = "domain-uuid"
        domain = mock.MagicMock()
        domain.id = domain_id
        ksclient.domains.list.return_value = [domain]
        self.assertEqual(
            openstack_utils.get_project_id(
                ksclient, project_name, domain_name=domain_name), project_id)
        ksclient.domains.list.assert_called_once_with(name=domain_name)
        ksclient.projects.list.assert_called_once_with(domain=domain_id)

    def test_wait_for_server_migration(self):
        openstack_utils.wait_for_server_migration.retry.stop = \
            tenacity.stop_after_attempt(1)
        novaclient = mock.MagicMock()
        servermock = mock.MagicMock()
        setattr(servermock, 'OS-EXT-SRV-ATTR:host', 'newhypervisor')
        servermock.status = 'ACTIVE'
        novaclient.servers.find.return_value = servermock
        # Implicit assertion that exception is not raised.
        openstack_utils.wait_for_server_migration(
            novaclient,
            'myvm',
            'org-hypervisor')

    def test_wait_for_server_migration_fail_no_host_change(self):
        openstack_utils.wait_for_server_migration.retry.stop = \
            tenacity.stop_after_attempt(1)
        novaclient = mock.MagicMock()
        servermock = mock.MagicMock()
        setattr(servermock, 'OS-EXT-SRV-ATTR:host', 'org-hypervisor')
        servermock.status = 'ACTIVE'
        novaclient.servers.find.return_value = servermock
        with self.assertRaises(exceptions.NovaGuestMigrationFailed):
            openstack_utils.wait_for_server_migration(
                novaclient,
                'myvm',
                'org-hypervisor')

    def test_wait_for_server_migration_fail_not_active(self):
        openstack_utils.wait_for_server_migration.retry.stop = \
            tenacity.stop_after_attempt(1)
        novaclient = mock.MagicMock()
        servermock = mock.MagicMock()
        setattr(servermock, 'OS-EXT-SRV-ATTR:host', 'newhypervisor')
        servermock.status = 'NOTACTIVE'
        novaclient.servers.find.return_value = servermock
        with self.assertRaises(exceptions.NovaGuestMigrationFailed):
            openstack_utils.wait_for_server_migration(
                novaclient,
                'myvm',
                'org-hypervisor')

    def test_wait_for_server_update_and_active(self):
        openstack_utils.wait_for_server_migration.retry.stop = \
            tenacity.stop_after_attempt(1)
        novaclient = mock.MagicMock()
        servermock = mock.MagicMock()
        servermock.updated = '2019-03-07T13:41:58Z'
        servermock.status = 'ACTIVE'
        novaclient.servers.find.return_value = servermock
        # Implicit assertion that exception is not raised.
        openstack_utils.wait_for_server_update_and_active(
            novaclient,
            'myvm',
            datetime.datetime.strptime(
                '2019-03-07T13:40:58Z',
                '%Y-%m-%dT%H:%M:%SZ'))

    def test_wait_for_server_update_and_active_fail_no_meeta_update(self):
        openstack_utils.wait_for_server_update_and_active.retry.stop = \
            tenacity.stop_after_attempt(1)
        novaclient = mock.MagicMock()
        servermock = mock.MagicMock()
        servermock.updated = '2019-03-07T13:41:58Z'
        servermock.status = 'ACTIVE'
        novaclient.servers.find.return_value = servermock
        with self.assertRaises(exceptions.NovaGuestRestartFailed):
            openstack_utils.wait_for_server_update_and_active(
                novaclient,
                'myvm',
                datetime.datetime.strptime(
                    '2019-03-07T13:41:58Z',
                    '%Y-%m-%dT%H:%M:%SZ'))

    def test_wait_for_server_update_and_active_fail_not_active(self):
        openstack_utils.wait_for_server_update_and_active.retry.stop = \
            tenacity.stop_after_attempt(1)
        novaclient = mock.MagicMock()
        servermock = mock.MagicMock()
        servermock.updated = '2019-03-07T13:41:58Z'
        servermock.status = 'NOTACTIVE'
        novaclient.servers.find.return_value = servermock
        with self.assertRaises(exceptions.NovaGuestRestartFailed):
            openstack_utils.wait_for_server_update_and_active(
                novaclient,
                'myvm',
                datetime.datetime.strptime(
                    '2019-03-07T13:40:58Z',
                    '%Y-%m-%dT%H:%M:%SZ'))

    def test_enable_all_nova_services(self):
        novaclient = mock.MagicMock()
        svc_mock1 = mock.MagicMock()
        svc_mock1.status = 'disabled'
        svc_mock1.binary = 'nova-compute'
        svc_mock1.host = 'juju-bb659c-zaza-ad7c662d7f1d-13'
        svc_mock2 = mock.MagicMock()
        svc_mock2.status = 'enabled'
        svc_mock2.binary = 'nova-compute'
        svc_mock2.host = 'juju-bb659c-zaza-ad7c662d7f1d-14'
        svc_mock3 = mock.MagicMock()
        svc_mock3.status = 'disabled'
        svc_mock3.binary = 'nova-compute'
        svc_mock3.host = 'juju-bb659c-zaza-ad7c662d7f1d-15'
        novaclient.services.list.return_value = [
            svc_mock1,
            svc_mock2,
            svc_mock3]
        openstack_utils.enable_all_nova_services(novaclient)
        expected_calls = [
            mock.call('juju-bb659c-zaza-ad7c662d7f1d-13', 'nova-compute'),
            mock.call('juju-bb659c-zaza-ad7c662d7f1d-15', 'nova-compute')]
        novaclient.services.enable.assert_has_calls(expected_calls)

    def test_get_hypervisor_for_guest(self):
        novaclient = mock.MagicMock()
        servermock = mock.MagicMock()
        setattr(servermock, 'OS-EXT-SRV-ATTR:host', 'newhypervisor')
        novaclient.servers.find.return_value = servermock
        self.assertEqual(
            openstack_utils.get_hypervisor_for_guest(novaclient, 'vmname'),
            'newhypervisor')

    def test_get_keystone_session(self):
        self.patch_object(openstack_utils, "session")
        self.patch_object(openstack_utils, "v2")
        _auth = mock.MagicMock()
        self.v2.Password.return_value = _auth
        _openrc = {
            "OS_AUTH_URL": "https://keystone:5000",
            "OS_USERNAME": "myuser",
            "OS_PASSWORD": "pass",
            "OS_TENANT_NAME": "tenant",
        }
        openstack_utils.get_keystone_session(_openrc)
        self.session.Session.assert_called_once_with(auth=_auth, verify=None)

    def test_get_keystone_session_tls(self):
        self.patch_object(openstack_utils, "session")
        self.patch_object(openstack_utils, "v2")
        _auth = mock.MagicMock()
        self.v2.Password.return_value = _auth
        _cacert = "/tmp/cacert"
        _openrc = {
            "OS_AUTH_URL": "https://keystone:5000",
            "OS_USERNAME": "myuser",
            "OS_PASSWORD": "pass",
            "OS_TENANT_NAME": "tenant",
            "OS_CACERT": _cacert,
        }
        openstack_utils.get_keystone_session(_openrc)
        self.session.Session.assert_called_once_with(
            auth=_auth, verify=_cacert)

    def test_get_keystone_session_from_relation(self):
        self.patch_object(openstack_utils.juju_utils, "get_relation_from_unit")
        self.patch_object(openstack_utils, "get_overcloud_auth")
        self.patch_object(openstack_utils, "get_keystone_session")
        self.get_relation_from_unit.return_value = {
            'admin_domain_id': '49f9d68db8e843ffa81d0909707ce26a',
            'admin_token': 'MZB6y8zY',
            'api_version': '3',
            'auth_host': '10.5.0.61',
            'auth_port': '35357',
            'auth_protocol': 'http',
            'egress-subnets': '10.5.0.61/32',
            'ingress-address': '10.5.0.61',
            'private-address': '10.5.0.61',
            'service_domain': 'service_domain',
            'service_domain_id': '63dbff248e144c9db7d062d69b659eb7',
            'service_host': '10.5.0.61',
            'service_password': 'gkKr6G7M',
            'service_port': '5000',
            'service_protocol': 'http',
            'service_tenant': 'services',
            'service_tenant_id': 'd3cade6a28ed45438640164fc69f262c',
            'service_username': 's3_swift'}
        self.get_overcloud_auth.return_value = {
            'OS_AUTH_URL': 'http://10.5.0.61:5000/v3',
            'OS_USERNAME': 'admin',
            'OS_PASSWORD': 'cheeW4eing5foovu',
            'OS_REGION_NAME': 'RegionOne',
            'OS_DOMAIN_NAME': 'admin_domain',
            'OS_USER_DOMAIN_NAME': 'admin_domain',
            'OS_PROJECT_NAME': 'admin',
            'OS_PROJECT_DOMAIN_NAME': 'admin_domain',
            'API_VERSION': 3}
        openstack_utils.get_keystone_session_from_relation('swift-proxy')
        self.get_relation_from_unit.assert_called_once_with(
            'swift-proxy',
            'keystone',
            'identity-service',
            model_name=None)
        self.get_keystone_session.assert_called_once_with(
            {
                'OS_AUTH_URL': 'http://10.5.0.61:5000/v3',
                'OS_USERNAME': 's3_swift',
                'OS_PASSWORD': 'gkKr6G7M',
                'OS_REGION_NAME': 'RegionOne',
                'OS_DOMAIN_NAME': 'service_domain',
                'OS_USER_DOMAIN_NAME': 'service_domain',
                'OS_PROJECT_NAME': 'services',
                'OS_TENANT_NAME': 'services',
                'OS_PROJECT_DOMAIN_NAME': 'service_domain',
                'API_VERSION': 3},
            scope='PROJECT',
            verify=None)

    def test_get_keystone_session_from_relation_v2(self):
        self.patch_object(openstack_utils.juju_utils, "get_relation_from_unit")
        self.patch_object(openstack_utils, "get_overcloud_auth")
        self.patch_object(openstack_utils, "get_keystone_session")
        self.get_relation_from_unit.return_value = {
            'admin_token': 'Ry8mN6',
            'api_version': '2',
            'auth_host': '10.5.0.36',
            'auth_port': '35357',
            'auth_protocol': 'http',
            'egress-subnets': '10.5.0.36/32',
            'ingress-address': '10.5.0.36',
            'private-address': '10.5.0.36',
            'service_host': '10.5.0.36',
            'service_password': 'CKGsVg2p',
            'service_port': '5000',
            'service_protocol': 'http',
            'service_tenant': 'services',
            'service_tenant_id': '78b6f62c2aa2',
            'service_username': 's3_swift'}
        self.get_overcloud_auth.return_value = {
            'OS_AUTH_URL': 'http://10.5.0.36:5000/v2.0',
            'OS_TENANT_NAME': 'admin',
            'OS_USERNAME': 'admin',
            'OS_PASSWORD': 'Eirioxohphahliza',
            'OS_REGION_NAME': 'RegionOne',
            'API_VERSION': 2}
        openstack_utils.get_keystone_session_from_relation('swift-proxy')
        self.get_relation_from_unit.assert_called_once_with(
            'swift-proxy',
            'keystone',
            'identity-service',
            model_name=None)
        self.get_keystone_session.assert_called_once_with(
            {
                'OS_AUTH_URL': 'http://10.5.0.36:5000/v2.0',
                'OS_TENANT_NAME': 'services',
                'OS_USERNAME': 's3_swift',
                'OS_PASSWORD': 'CKGsVg2p',
                'OS_REGION_NAME': 'RegionOne',
                'API_VERSION': 2,
                'OS_PROJECT_NAME': 'services'},
            scope='PROJECT',
            verify=None)

    def test_get_gateway_uuids(self):
        self.patch_object(openstack_utils.juju_utils,
                          'get_machine_uuids_for_application')
        self.get_machine_uuids_for_application.return_value = 'ret'
        self.assertEquals(openstack_utils.get_gateway_uuids(), 'ret')
        self.get_machine_uuids_for_application.assert_called_once_with(
            'neutron-gateway')

    def test_get_ovs_uuids(self):
        self.patch_object(openstack_utils.juju_utils,
                          'get_machine_uuids_for_application')
        self.get_machine_uuids_for_application.return_value = 'ret'
        self.assertEquals(openstack_utils.get_ovs_uuids(), 'ret')
        self.get_machine_uuids_for_application.assert_called_once_with(
            'neutron-openvswitch')

    def test_get_ovn_uuids(self):
        self.patch_object(openstack_utils.juju_utils,
                          'get_machine_uuids_for_application')
        self.get_machine_uuids_for_application.return_value = ['ret']
        self.assertEquals(list(openstack_utils.get_ovn_uuids()),
                          ['ret', 'ret'])
        self.get_machine_uuids_for_application.assert_has_calls([
            mock.call('ovn-chassis'),
            mock.call('ovn-dedicated-chassis'),
        ])

    def test_dvr_enabled(self):
        self.patch_object(openstack_utils, 'get_application_config_option')
        openstack_utils.dvr_enabled()
        self.get_application_config_option.assert_called_once_with(
            'neutron-api', 'enable-dvr')

    def test_ovn_present(self):
        self.patch_object(openstack_utils.model, 'get_application')
        self.get_application.side_effect = [None, KeyError]
        self.assertTrue(openstack_utils.ovn_present())
        self.get_application.side_effect = [KeyError, None]
        self.assertTrue(openstack_utils.ovn_present())
        self.get_application.side_effect = [KeyError, KeyError]
        self.assertFalse(openstack_utils.ovn_present())

    def test_ngw_present(self):
        self.patch_object(openstack_utils.model, 'get_application')
        self.get_application.side_effect = None
        self.assertTrue(openstack_utils.ngw_present())
        self.get_application.side_effect = KeyError
        self.assertFalse(openstack_utils.ngw_present())

    def test_configure_gateway_ext_port(self):
        # FIXME: this is not a complete unit test for the function as one did
        # not exist at all I'm adding this to test one bit and we'll add more
        # as we go.
        self.patch_object(openstack_utils, 'deprecated_external_networking')
        self.patch_object(openstack_utils, 'dvr_enabled')
        self.patch_object(openstack_utils, 'ovn_present')
        self.patch_object(openstack_utils, 'ngw_present')
        self.patch_object(openstack_utils, 'get_gateway_uuids')
        self.patch_object(openstack_utils, 'get_admin_net')
        self.dvr_enabled.return_value = False
        self.ovn_present.return_value = False
        self.ngw_present.return_value = True
        self.get_admin_net.return_value = {'id': 'fakeid'}

        novaclient = mock.MagicMock()
        neutronclient = mock.MagicMock()

        def _fake_empty_generator(empty=True):
            if empty:
                return
            yield

        self.get_gateway_uuids.side_effect = _fake_empty_generator
        with self.assertRaises(RuntimeError):
            openstack_utils.configure_gateway_ext_port(
                novaclient, neutronclient)
        # provide a uuid and check that we don't raise RuntimeError
        self.get_gateway_uuids.side_effect = ['fake-uuid']
        openstack_utils.configure_gateway_ext_port(
            novaclient, neutronclient)<|MERGE_RESOLUTION|>--- conflicted
+++ resolved
@@ -908,7 +908,14 @@
         release_comp = xenial_queens > xenial_mitaka
         self.assertTrue(release_comp)
 
-<<<<<<< HEAD
+        # Check specifying an application
+        self._get_os_rel_pair.reset_mock()
+        self._get_os_rel_pair.return_value = 'xenial_mitaka'
+        expected = 4
+        result = openstack_utils.get_os_release(application='myapp')
+        self.assertEqual(expected, result)
+        self._get_os_rel_pair.assert_called_once_with(application='myapp')
+
     def test_get_current_os_version(self):
         self.patch(
             'zaza.openstack.utilities.openstack.get_current_os_versions',
@@ -948,15 +955,6 @@
             'victoria', 'victoria'), 0)
         with self.assertRaises(exceptions.OSVersionNotFound):
             openstack_utils.compare_os_versions('victoria', 'unknown')
-=======
-        # Check specifying an application
-        self._get_os_rel_pair.reset_mock()
-        self._get_os_rel_pair.return_value = 'xenial_mitaka'
-        expected = 4
-        result = openstack_utils.get_os_release(application='myapp')
-        self.assertEqual(expected, result)
-        self._get_os_rel_pair.assert_called_once_with(application='myapp')
->>>>>>> b3091994
 
     def test_get_keystone_api_version(self):
         self.patch_object(openstack_utils, "get_current_os_versions")
