# Copyright 2019 Canonical Ltd.
#
# Licensed under the Apache License, Version 2.0 (the "License");
# you may not use this file except in compliance with the License.
# You may obtain a copy of the License at
#
#     http://www.apache.org/licenses/LICENSE-2.0
#
# Unless required by applicable law or agreed to in writing, software
# distributed under the License is distributed on an "AS IS" BASIS,
# WITHOUT WARRANTIES OR CONDITIONS OF ANY KIND, either express or implied.
# See the License for the specific language governing permissions and
# limitations under the License.

"""RabbitMQ Testing."""

import json
import logging
import time
import uuid
import unittest

import juju
import tenacity
import zaza.model
import zaza.utilities.juju as juju_utils
import zaza.openstack.charm_tests.test_utils as test_utils
import zaza.openstack.utilities.generic as generic_utils
import zaza.openstack.utilities.openstack as openstack_utils

from charmhelpers.core.host import CompareHostReleases
from zaza.openstack.utilities.generic import get_series

from . import utils as rmq_utils
from .utils import RmqNoMessageException


class RmqTests(test_utils.OpenStackBaseTest):
    """Zaza tests on a basic rabbitmq cluster deployment."""

    @classmethod
    def setUpClass(cls):
        """Run class setup for running tests."""
        super(RmqTests, cls).setUpClass()

    def _get_uuid_epoch_stamp(self):
        """Return a string based on uuid4 and epoch time.

        Useful in generating test messages which need to be unique-ish.
        """
        return '[{}-{}]'.format(uuid.uuid4(), time.time())

    @tenacity.retry(
        retry=tenacity.retry_if_exception_type(RmqNoMessageException),
        wait=tenacity.wait_fixed(10),
        stop=tenacity.stop_after_attempt(2))
    def _retry_get_amqp_message(self, check_unit, ssl=None, port=None):
        return rmq_utils.get_amqp_message_by_unit(check_unit,
                                                  ssl=ssl,
                                                  port=port)

    def _test_rmq_amqp_messages_all_units(self, units,
                                          ssl=False, port=None):
        """Reusable test to send/check amqp messages to every listed rmq unit.

        Reusable test to send amqp messages to every listed rmq
        unit. Checks every listed rmq unit for messages.
        :param units: list of units
        :returns: None if successful.  Raise on error.

        """
        # Add test user if it does not already exist
        rmq_utils.add_user(units)

        # Handle ssl (includes wait-for-cluster)
        if ssl:
            rmq_utils.configure_ssl_on(units, port=port)
        else:
            rmq_utils.configure_ssl_off(units)

        # Publish and get amqp messages in all possible unit combinations.
        # Qty of checks == qty_of_units * (qty_of_units - 1)
        assert len(units) >= 2, 'Test is useful only with 2 units or more.'

        amqp_msg_counter = 1
        host_names = generic_utils.get_unit_hostnames(units)

        for dest_unit in units:
            dest_unit_name = dest_unit.entity_id
            dest_unit_host = dest_unit.public_address
            dest_unit_host_name = host_names[dest_unit_name]

            for check_unit in units:
                check_unit_name = check_unit.entity_id
                if dest_unit_name == check_unit_name:
                    logging.info("Skipping check for this unit to itself.")
                    continue
                check_unit_host = check_unit.public_address
                check_unit_host_name = host_names[check_unit_name]

                amqp_msg_stamp = self._get_uuid_epoch_stamp()
                amqp_msg = ('Message {}@{} {}'.format(amqp_msg_counter,
                                                      dest_unit_host,
                                                      amqp_msg_stamp)).upper()
                # Publish amqp message
                logging.info('Publish message to: {} '
                             '({} {})'.format(dest_unit_host,
                                              dest_unit_name,
                                              dest_unit_host_name))

                rmq_utils.publish_amqp_message_by_unit(dest_unit,
                                                       amqp_msg, ssl=ssl,
                                                       port=port)

                # Get amqp message
                logging.info('Get message from:   {} '
                             '({} {})'.format(check_unit_host,
                                              check_unit_name,
                                              check_unit_host_name))

                amqp_msg_rcvd = self._retry_get_amqp_message(check_unit,
                                                             ssl=ssl,
                                                             port=port)

                # Validate amqp message content
                if amqp_msg == amqp_msg_rcvd:
                    logging.info('Message {} received '
                                 'OK.'.format(amqp_msg_counter))
                else:
                    logging.error('Expected: {}'.format(amqp_msg))
                    logging.error('Actual:   {}'.format(amqp_msg_rcvd))
                    msg = 'Message {} mismatch.'.format(amqp_msg_counter)
                    raise Exception(msg)

                amqp_msg_counter += 1

        # Delete the test user
        rmq_utils.delete_user(units)

    def test_400_rmq_cluster_running_nodes(self):
        """Verify cluster status shows every cluster node as running member."""
        logging.info('Checking that all units are in cluster_status '
                     'running nodes...')

        units = zaza.model.get_units(self.application_name)

        ret = rmq_utils.validate_cluster_running_nodes(units)
        self.assertIsNone(ret, msg=ret)

        logging.info('OK')

    def test_406_rmq_amqp_messages_all_units_ssl_off(self):
        """Send (and check) amqp messages to every rmq unit.

        Sends amqp messages to every rmq unit, and check every rmq
        unit for messages. Uses Standard amqp tcp port, no ssl.

        """
        logging.info('Checking amqp message publish/get on all units '
                     '(ssl off)...')

        units = zaza.model.get_units(self.application_name)
        self._test_rmq_amqp_messages_all_units(units, ssl=False)
        logging.info('OK')

    def test_408_rmq_amqp_messages_all_units_ssl_on(self):
        """Send (and check) amqp messages to every rmq unit (ssl enabled).

        Sends amqp messages to every rmq unit, and check every rmq
        unit for messages. Uses Standard ssl tcp port.

        """
        units = zaza.model.get_units(self.application_name)

        # http://pad.lv/1625044
        if CompareHostReleases(get_series(units[0])) <= 'trusty':
            logging.info('SKIP')
            logging.info('Skipping SSL tests due to client'
                         ' compatibility issues')
            return
        logging.info('Checking amqp message publish/get on all units '
                     '(ssl on)...')

        self._test_rmq_amqp_messages_all_units(units,
                                               ssl=True, port=5671)
        logging.info('OK')

    @tenacity.retry(
        retry=tenacity.retry_if_result(lambda ret: ret is not None),
        wait=tenacity.wait_fixed(30),
        stop=tenacity.stop_after_attempt(20),
        after=rmq_utils._log_tenacity_retry)
    def _retry_port_knock_units(self, units, port, expect_success=True):
        return generic_utils.port_knock_units(units, port,
                                              expect_success=expect_success)

    def test_412_rmq_management_plugin(self):
        """Enable and check management plugin."""
        logging.info('Checking tcp socket connect to management plugin '
                     'port on all rmq units...')

        units = zaza.model.get_units(self.application_name)
        mgmt_port = 15672

        # Enable management plugin
        logging.info('Enabling management_plugin charm config option...')
        config = {'management_plugin': 'True'}
        zaza.model.set_application_config('rabbitmq-server', config)
        rmq_utils.wait_for_cluster()

        # Check tcp connect to management plugin port
        ret = self._retry_port_knock_units(units, mgmt_port)

        self.assertIsNone(ret, msg=ret)
        logging.info('Connect to all units (OK)')

        # Disable management plugin
        logging.info('Disabling management_plugin charm config option...')
        config = {'management_plugin': 'False'}
        zaza.model.set_application_config('rabbitmq-server', config)
        rmq_utils.wait_for_cluster()

        # Negative check - tcp connect to management plugin port
        logging.info('Expect tcp connect fail since charm config '
                     'option is disabled.')
        ret = self._retry_port_knock_units(units,
                                           mgmt_port,
                                           expect_success=False)

        self.assertIsNone(ret, msg=ret)
        logging.info('Confirm mgmt port closed on all units (OK)')

    @tenacity.retry(
        retry=tenacity.retry_if_result(lambda ret: ret is not None),
        # sleep for 2mins to allow 1min cron job to run...
        wait=tenacity.wait_fixed(120),
        stop=tenacity.stop_after_attempt(2))
    def _retry_check_commands_on_units(self, cmds, units):
        return generic_utils.check_commands_on_units(cmds, units)

    def test_414_rmq_nrpe_monitors(self):
        """Check rabbimq-server nrpe monitor basic functionality."""
        units = zaza.model.get_units(self.application_name)
        host_names = generic_utils.get_unit_hostnames(units)

        # check_rabbitmq monitor
        logging.info('Checking nrpe check_rabbitmq on units...')
        cmds = ['egrep -oh /usr/local.* /etc/nagios/nrpe.d/'
                'check_rabbitmq.cfg']
        ret = self._retry_check_commands_on_units(cmds, units)
        self.assertIsNone(ret, msg=ret)

        # check_rabbitmq_queue monitor
        logging.info('Checking nrpe check_rabbitmq_queue on units...')
        cmds = ['egrep -oh /usr/local.* /etc/nagios/nrpe.d/'
                'check_rabbitmq_queue.cfg']
        ret = self._retry_check_commands_on_units(cmds, units)
        self.assertIsNone(ret, msg=ret)

        # check dat file existence
        logging.info('Checking nrpe dat file existence on units...')
        for u in units:
            unit_host_name = host_names[u.entity_id]

            cmds = [
                'stat /var/lib/rabbitmq/data/{}_general_stats.dat'.format(
                    unit_host_name),
                'stat /var/lib/rabbitmq/data/{}_queue_stats.dat'.format(
                    unit_host_name)
            ]

            ret = generic_utils.check_commands_on_units(cmds, [u])
            self.assertIsNone(ret, msg=ret)

        logging.info('OK')

    def test_910_pause_and_resume(self):
        """The services can be paused and resumed."""
        logging.info('Checking pause and resume actions...')

        logging.info('Waiting for the cluster to be ready')
        rmq_utils.wait_for_cluster()
        unit = zaza.model.get_units(self.application_name)[0]
        assert unit.workload_status == "active"

        logging.info('Pausing unit {}'.format(unit))
        zaza.model.run_action(unit.entity_id, "pause")
        logging.info('Waiting until unit {} reaches "maintenance" state'
                     ''.format(unit))
        zaza.model.block_until_unit_wl_status(unit.entity_id, "maintenance")
        unit = zaza.model.get_unit_from_name(unit.entity_id)
        assert unit.workload_status == "maintenance"

        logging.info('Resuming unit {}'.format(unit))
        zaza.model.run_action(unit.entity_id, "resume")
        logging.info('Waiting until unit {} reaches "active" state'
                     ''.format(unit))
        zaza.model.block_until_unit_wl_status(unit.entity_id, "active")
        unit = zaza.model.get_unit_from_name(unit.entity_id)
        assert unit.workload_status == "active"

        rmq_utils.wait_for_cluster()
        logging.info('OK')

    def test_911_cluster_status(self):
        """Test rabbitmqctl cluster_status action can be returned."""
        logging.info('Checking cluster status action...')

        unit = zaza.model.get_units(self.application_name)[0]
        action = zaza.model.run_action(unit.entity_id, "cluster-status")
        self.assertIsInstance(action, juju.action.Action)

        logging.info('OK')

    def test_912_check_queues(self):
        """Test rabbitmqctl check_queues action can be returned."""
        logging.info('Checking cluster status action...')

        unit = zaza.model.get_units(self.application_name)[0]
        action = zaza.model.run_action(unit.entity_id, "check-queues")
        self.assertIsInstance(action, juju.action.Action)

    def test_913_list_unconsumed_queues(self):
        """Test rabbitmqctl list-unconsumed-queues action can be returned."""
        logging.info('Checking list-unconsumed-queues action...')

        units = zaza.model.get_units(self.application_name)
        self._test_rmq_amqp_messages_all_units(units)
        unit = units[0]
        action = zaza.model.run_action(unit.entity_id,
                                       'list-unconsumed-queues')
        self.assertIsInstance(action, juju.action.Action)

        queue_count = int(action.results['unconsumed-queue-count'])
        assert queue_count > 0, 'Did not find any unconsumed queues.'

        queue_name = 'test'  # publish_amqp_message_by_unit default queue name
        for i in range(queue_count):
            queue_data = json.loads(
                action.results['unconsumed-queues'][str(i)])
            if queue_data['name'] == queue_name:
                break
        else:
            assert False, 'Did not find expected queue in result.'

        # Since we just reused _test_rmq_amqp_messages_all_units, we should
        # have created the queue if it didn't already exist, but all messages
        # should have already been consumed.
        if queue_data['messages'] != 0:
            logging.error(
                '{} has {} remaining messages in {} instead of 0.'.format(
                    unit.entity_id, queue_data['messages'],
                    queue_data['name']))
            if queue_data['messages'] >= 1:
                logging.error('One message is: {}'.format(
                    self._retry_get_amqp_message(unit)))
            assert False, 'Found unexpected message count.'

        logging.info('OK')

    @tenacity.retry(
        retry=tenacity.retry_if_result(lambda errors: bool(errors)),
        wait=tenacity.wait_fixed(10),
        stop=tenacity.stop_after_attempt(2))
    def _retry_check_unit_cluster_nodes(self, u, unit_node_names):
        return rmq_utils.check_unit_cluster_nodes(u, unit_node_names)

    @unittest.skip(
        "Skipping as a significant rework is required, see "
        "https://github.com/openstack-charmers/zaza-openstack-tests/issues/290"
    )
    def test_921_remove_and_add_unit(self):
        """Test if unit cleans up when removed from Rmq cluster.

        Test if a unit correctly cleans up by removing itself from the
        RabbitMQ cluster on removal.

        Add the unit back to the cluster at the end of the test case to
        avoid side-effects.

        """
        logging.info('Checking that units correctly clean up after '
                     'themselves on unit removal...')
        config = {'min-cluster-size': '2'}
        zaza.model.set_application_config('rabbitmq-server', config)
        rmq_utils.wait_for_cluster()

        all_units = zaza.model.get_units(self.application_name)
        removed_unit = all_units[-1]
        left_units = all_units[:-1]

        logging.info('Simulating unit {} removal'.format(removed_unit))
        zaza.model.run_on_unit(removed_unit.entity_id, 'hooks/stop')
        logging.info('Waiting until unit {} reaches "waiting" state'
                     ''.format(removed_unit))
        zaza.model.block_until_unit_wl_status(removed_unit.entity_id,
                                              "waiting")

        def check_units(units):
            unit_host_names = generic_utils.get_unit_hostnames(units)
            unit_node_names = []
            for unit in unit_host_names:
                unit_node_names.append('rabbit@{}'.format(
                    unit_host_names[unit]))
            errors = []

            for u in units:
                e = self._retry_check_unit_cluster_nodes(u,
                                                         unit_node_names)
                if e:
                    errors.append(e)

            self.assertFalse(errors, msg=errors)

        logging.info('Checking that all units except for {} are present'
                     'in the cluster'.format(removed_unit))
        check_units(left_units)

        logging.info('Re-adding the removed unit {} back to the cluster'
                     'by simulating the upgrade-charm event'
                     ''.format(removed_unit))
        # TODO(dmitriis): Fix the rabbitmq charm to add a proper way to add a
        # unit back to the cluster and replace this.
        zaza.model.run_on_unit(removed_unit.entity_id, 'hooks/upgrade-charm')
        logging.info('Waiting until unit {} reaches "active" state'
                     ''.format(removed_unit))
        zaza.model.block_until_unit_wl_status(removed_unit.entity_id,
                                              "active")
        logging.info('Checking that all units are present in the cluster')
        check_units(all_units)

        logging.info('OK')


<<<<<<< HEAD
class RmqRebootTests(RmqTests):
    """Zaza tests on a basic rabbitmq cluster deployment."""

    @classmethod
    def setUpClass(cls):
        """Run class setup for running tests."""
        super(RmqTests, cls).setUpClass()
        cls.application = "rabbitmq-server"
        cls.keystone_session = \
            openstack_utils.get_undercloud_keystone_session()
        cls.nova_client = openstack_utils.get_nova_session_client(
            cls.keystone_session)

    def test_930_test_reboot_cluster(self):
        """Test whether a RabbitMQ cluster boots up in the right order.

        A RabbitMQ cluster with mirrored queues the boot order of
        brokers in the cluster is significant. The last broker to shut
        down has to be available for the other brokers to be able to
        boot. While the brokers will try for 5 minutes by default to
        reach this broker, there is the possibility of boot failures.

        """
        _machines = sorted(
            juju_utils.get_machines_for_application(self.application))
        _uuids = [juju_utils.get_machine_status(_machine, key="instance-id")
                  for _machine in _machines]
        _names = [self.nova_client.servers.get(_uuid).name for _uuid in _uuids]
        _units = [_unit
                  for _machine in _machines
                  for _unit in zaza.model.get_units(self.application)
                  if _machine == _unit.safe_data['machine-id']]
        _machines = list(zip(_machines, _names, _uuids, _units))
        zaza.model.block_until_all_units_idle()

        # Shut down RabbitMQ cluster in order so we know the primary
        # broker (the last broker to shut down).
        for _, _name, _uuid, _ in _machines:
            self.nova_client.servers.stop(_uuid)
            logging.info("Wait until machine {} ({}) is "
                         "shut off ...".format(_uuid, _name))
            openstack_utils.resource_reaches_status(self.nova_client.servers,
                                                    _uuid,
                                                    expected_status='SHUTOFF',
                                                    stop_after_attempt=16)

        # Start secondary brokers and assert their blocked state.
        primary = _machines.pop()
        for _, _name, _uuid, _unit in _machines:
            logging.info("Starting secondary broker "
                         "{} ({})".format(_uuid, _name))
            self.nova_client.servers.start(_uuid)
            openstack_utils.resource_reaches_status(self.nova_client.servers,
                                                    _uuid,
                                                    expected_status='ACTIVE',
                                                    stop_after_attempt=16)
            logging.info("Waiting for {} to realize it cannot start "
                         "the RabbitMQ cluster".format(_unit.name))
            zaza.model.block_until_unit_wl_status(_unit.name, "blocked")

        # Start primary broker and wait for cluster to start up.
        _, _name, _uuid, _ = primary
        logging.info("Starting primary broker {} ({})".format(_uuid, _name))
        self.nova_client.servers.start(_uuid)
        openstack_utils.resource_reaches_status(self.nova_client.servers,
                                                _uuid,
                                                expected_status='ACTIVE',
                                                stop_after_attempt=16)
        zaza.model.block_until_all_units_idle()
        logging.info('OK')

    def test_931_test_force_boot_cluster_node(self):
        """Test whether a stuck RabbitMQ broker can be force booted.

        A RabbitMQ cluster with mirrored queues the boot order of
        brokers in the cluster is significant. The last broker to shut
        down has to be available for the other brokers to be able to
        boot. While the brokers will try for 5 minutes by default to
        reach this broker, there is the possibility of boot failures.

        """
        _machines = sorted(
            juju_utils.get_machines_for_application(self.application))
        _uuids = [juju_utils.get_machine_status(_machine, key="instance-id")
                  for _machine in _machines]
        _names = [self.nova_client.servers.get(_uuid).name for _uuid in _uuids]
        _units = [_unit
                  for _machine in _machines
                  for _unit in zaza.model.get_units(self.application)
                  if _machine == _unit.safe_data['machine-id']]
        _machines = list(zip(_machines, _names, _uuids, _units))
        zaza.model.block_until_all_units_idle()

        # Shut down RabbitMQ cluster in order so we know the primary
        # broker (the last broker to shut down).
        for _, _name, _uuid, _ in _machines:
            self.nova_client.servers.stop(_uuid)
            logging.info("Wait until machine {} ({}) is "
                         "shut off ...".format(_uuid, _name))
            openstack_utils.resource_reaches_status(self.nova_client.servers,
                                                    _uuid,
                                                    expected_status='SHUTOFF',
                                                    stop_after_attempt=16)

        # Start first secondary broker and assert its blocked state.
        secondary = _machines.pop(0)
        _, _name, _uuid, _unit = secondary
        logging.info("Starting secondary broker "
                     "{} ({})".format(_uuid, _name))
        self.nova_client.servers.start(_uuid)
        openstack_utils.resource_reaches_status(self.nova_client.servers,
                                                _uuid,
                                                expected_status='ACTIVE',
                                                stop_after_attempt=16)
        logging.info("Waiting for {} to realize it cannot start "
                     "the RabbitMQ cluster".format(_unit.name))
        zaza.model.block_until_unit_wl_status(_unit.name, "blocked")

        # Force-boot blocked broker.
        force_boot = zaza.model.run_action(_unit.entity_id, "force-boot")
        logging.info("status: {}".format(force_boot))

        # Start remaining brokers and wait for cluster to start up.
        for _, _name, _uuid, _ in _machines:
            logging.info("Starting broker {} ({})".format(_uuid, _name))
            self.nova_client.servers.start(_uuid)
            openstack_utils.resource_reaches_status(self.nova_client.servers,
                                                    _uuid,
                                                    expected_status='ACTIVE',
                                                    stop_after_attempt=16)
        zaza.model.block_until_all_units_idle()
        logging.info('OK')
=======
class RabbitMQDeferredRestartTest(test_utils.BaseDeferredRestartTest):
    """Deferred restart tests."""

    @classmethod
    def setUpClass(cls):
        """Run setup for deferred restart tests."""
        super().setUpClass(application_name='rabbitmq-server')

    def check_status_message_is_clear(self):
        """Check each units status message show no defeerred events."""
        pattern = '(Unit is ready|Unit is ready and clustered)$'
        for unit in zaza.model.get_units(self.application_name):
            zaza.model.block_until_unit_wl_message_match(
                unit.entity_id,
                pattern)
        zaza.model.block_until_all_units_idle()

    def get_new_config(self):
        """Return the config key and new value to trigger a hook execution.

        :returns: Config key and new value
        :rtype: (str, bool)
        """
        app_config = zaza.model.get_application_config(self.application_name)
        new_value = str(int(
            app_config['connection-backlog'].get('value', 100) + 1))
        return 'connection-backlog', new_value

    def run_tests(self):
        """Run deferred restart tests."""
        # Trigger a config change which triggers a deferred hook.
        self.run_charm_change_hook_test('config-changed')

        # Trigger a package change which requires a restart
        self.run_package_change_test(
            'rabbitmq-server',
            'rabbitmq-server')

    def check_clear_restarts(self):
        """Clear and deferred restarts and check status.

        Clear and deferred restarts and then check the workload status message
        for each unit.
        """
        # Use action to run any deferred restarts
        for unit in zaza.model.get_units(self.application_name):
            zaza.model.run_action(
                unit.entity_id,
                'restart-services',
                action_params={'services': 'rabbitmq-server'})

        # Check workload status no longer shows deferred restarts.
        self.check_status_message_is_clear()
>>>>>>> 3813a53b
<|MERGE_RESOLUTION|>--- conflicted
+++ resolved
@@ -432,7 +432,61 @@
         logging.info('OK')
 
 
-<<<<<<< HEAD
+class RabbitMQDeferredRestartTest(test_utils.BaseDeferredRestartTest):
+    """Deferred restart tests."""
+
+    @classmethod
+    def setUpClass(cls):
+        """Run setup for deferred restart tests."""
+        super().setUpClass(application_name='rabbitmq-server')
+
+    def check_status_message_is_clear(self):
+        """Check each units status message show no defeerred events."""
+        pattern = '(Unit is ready|Unit is ready and clustered)$'
+        for unit in zaza.model.get_units(self.application_name):
+            zaza.model.block_until_unit_wl_message_match(
+                unit.entity_id,
+                pattern)
+        zaza.model.block_until_all_units_idle()
+
+    def get_new_config(self):
+        """Return the config key and new value to trigger a hook execution.
+
+        :returns: Config key and new value
+        :rtype: (str, bool)
+        """
+        app_config = zaza.model.get_application_config(self.application_name)
+        new_value = str(int(
+            app_config['connection-backlog'].get('value', 100) + 1))
+        return 'connection-backlog', new_value
+
+    def run_tests(self):
+        """Run deferred restart tests."""
+        # Trigger a config change which triggers a deferred hook.
+        self.run_charm_change_hook_test('config-changed')
+
+        # Trigger a package change which requires a restart
+        self.run_package_change_test(
+            'rabbitmq-server',
+            'rabbitmq-server')
+
+    def check_clear_restarts(self):
+        """Clear and deferred restarts and check status.
+
+        Clear and deferred restarts and then check the workload status message
+        for each unit.
+        """
+        # Use action to run any deferred restarts
+        for unit in zaza.model.get_units(self.application_name):
+            zaza.model.run_action(
+                unit.entity_id,
+                'restart-services',
+                action_params={'services': 'rabbitmq-server'})
+
+        # Check workload status no longer shows deferred restarts.
+        self.check_status_message_is_clear()
+
+
 class RmqRebootTests(RmqTests):
     """Zaza tests on a basic rabbitmq cluster deployment."""
 
@@ -564,59 +618,4 @@
                                                     expected_status='ACTIVE',
                                                     stop_after_attempt=16)
         zaza.model.block_until_all_units_idle()
-        logging.info('OK')
-=======
-class RabbitMQDeferredRestartTest(test_utils.BaseDeferredRestartTest):
-    """Deferred restart tests."""
-
-    @classmethod
-    def setUpClass(cls):
-        """Run setup for deferred restart tests."""
-        super().setUpClass(application_name='rabbitmq-server')
-
-    def check_status_message_is_clear(self):
-        """Check each units status message show no defeerred events."""
-        pattern = '(Unit is ready|Unit is ready and clustered)$'
-        for unit in zaza.model.get_units(self.application_name):
-            zaza.model.block_until_unit_wl_message_match(
-                unit.entity_id,
-                pattern)
-        zaza.model.block_until_all_units_idle()
-
-    def get_new_config(self):
-        """Return the config key and new value to trigger a hook execution.
-
-        :returns: Config key and new value
-        :rtype: (str, bool)
-        """
-        app_config = zaza.model.get_application_config(self.application_name)
-        new_value = str(int(
-            app_config['connection-backlog'].get('value', 100) + 1))
-        return 'connection-backlog', new_value
-
-    def run_tests(self):
-        """Run deferred restart tests."""
-        # Trigger a config change which triggers a deferred hook.
-        self.run_charm_change_hook_test('config-changed')
-
-        # Trigger a package change which requires a restart
-        self.run_package_change_test(
-            'rabbitmq-server',
-            'rabbitmq-server')
-
-    def check_clear_restarts(self):
-        """Clear and deferred restarts and check status.
-
-        Clear and deferred restarts and then check the workload status message
-        for each unit.
-        """
-        # Use action to run any deferred restarts
-        for unit in zaza.model.get_units(self.application_name):
-            zaza.model.run_action(
-                unit.entity_id,
-                'restart-services',
-                action_params={'services': 'rabbitmq-server'})
-
-        # Check workload status no longer shows deferred restarts.
-        self.check_status_message_is_clear()
->>>>>>> 3813a53b
+        logging.info('OK')