# Copyright 2018 Canonical Ltd.
#
# Licensed under the Apache License, Version 2.0 (the "License");
# you may not use this file except in compliance with the License.
# You may obtain a copy of the License at
#
#     http://www.apache.org/licenses/LICENSE-2.0
#
# Unless required by applicable law or agreed to in writing, software
# distributed under the License is distributed on an "AS IS" BASIS,
# WITHOUT WARRANTIES OR CONDITIONS OF ANY KIND, either express or implied.
# See the License for the specific language governing permissions and
# limitations under the License.

"""Ceph Testing."""

import unittest
import json
import logging
from os import (
    listdir,
    path
)
import requests
import tempfile

import tenacity

from swiftclient.exceptions import ClientException

import zaza.openstack.charm_tests.test_utils as test_utils
import zaza.model as zaza_model
import zaza.openstack.utilities.ceph as zaza_ceph
import zaza.openstack.utilities.exceptions as zaza_exceptions
import zaza.openstack.utilities.generic as zaza_utils
import zaza.utilities.juju as juju_utils
import zaza.openstack.utilities.openstack as zaza_openstack


class CephLowLevelTest(test_utils.OpenStackBaseTest):
    """Ceph Low Level Test Class."""

    @classmethod
    def setUpClass(cls):
        """Run class setup for running ceph low level tests."""
        super(CephLowLevelTest, cls).setUpClass()

    def test_processes(self):
        """Verify Ceph processes.

        Verify that the expected service processes are running
        on each ceph unit.
        """
        logging.info('Checking ceph-mon and ceph-osd processes...')
        # Process name and quantity of processes to expect on each unit
        ceph_mon_processes = {
            'ceph-mon': 1,
        }

        ceph_osd_processes = {
            'ceph-osd': [1, 2, 3]
        }

        # Units with process names and PID quantities expected
        expected_processes = {
            'ceph-mon/0': ceph_mon_processes,
            'ceph-mon/1': ceph_mon_processes,
            'ceph-mon/2': ceph_mon_processes,
            'ceph-osd/0': ceph_osd_processes,
            'ceph-osd/1': ceph_osd_processes,
            'ceph-osd/2': ceph_osd_processes
        }

        actual_pids = zaza_utils.get_unit_process_ids(expected_processes)
        ret = zaza_utils.validate_unit_process_ids(expected_processes,
                                                   actual_pids)
        self.assertTrue(ret)

    def test_services(self):
        """Verify the ceph services.

        Verify the expected services are running on the service units.
        """
        logging.info('Checking ceph-osd and ceph-mon services...')
        services = {}
        ceph_services = ['ceph-mon']
        services['ceph-osd/0'] = ['ceph-osd']

        services['ceph-mon/0'] = ceph_services
        services['ceph-mon/1'] = ceph_services
        services['ceph-mon/2'] = ceph_services

        for unit_name, unit_services in services.items():
            zaza_model.block_until_service_status(
                unit_name=unit_name,
                services=unit_services,
                target_status='running'
            )

    @test_utils.skipUntilVersion('ceph-mon', 'ceph', '14.2.0')
    def test_pg_tuning(self):
        """Verify that auto PG tuning is enabled for Nautilus+."""
        unit_name = 'ceph-mon/0'
        cmd = "ceph osd pool autoscale-status --format=json"
        result = zaza_model.run_on_unit(unit_name, cmd)
        self.assertEqual(result['Code'], '0')
        for pool in json.loads(result['Stdout']):
            self.assertEqual(pool['pg_autoscale_mode'], 'on')


class CephRelationTest(test_utils.OpenStackBaseTest):
    """Ceph's relations test class."""

    @classmethod
    def setUpClass(cls):
        """Run the ceph's relations class setup."""
        super(CephRelationTest, cls).setUpClass()

    def test_ceph_osd_ceph_relation_address(self):
        """Verify the ceph-osd to ceph relation data."""
        logging.info('Checking ceph-osd:ceph-mon relation data...')
        unit_name = 'ceph-osd/0'
        remote_unit_name = 'ceph-mon/0'
        relation_name = 'osd'
        remote_unit = zaza_model.get_unit_from_name(remote_unit_name)
        remote_ip = zaza_model.get_unit_public_address(remote_unit)
        relation = juju_utils.get_relation_from_unit(
            unit_name,
            remote_unit_name,
            relation_name
        )
        # Get private-address in relation
        rel_private_ip = relation.get('private-address')
        # The private address in relation should match ceph-mon/0 address
        self.assertEqual(rel_private_ip, remote_ip)

    def _ceph_to_ceph_osd_relation(self, remote_unit_name):
        """Verify the cephX to ceph-osd relation data.

        Helper function to test the relation.
        """
        logging.info('Checking {}:ceph-osd mon relation data...'.
                     format(remote_unit_name))
        unit_name = 'ceph-osd/0'
        relation_name = 'osd'
        remote_unit = zaza_model.get_unit_from_name(remote_unit_name)
        remote_ip = zaza_model.get_unit_public_address(remote_unit)
        cmd = 'leader-get fsid'
        result = zaza_model.run_on_unit(remote_unit_name, cmd)
        fsid = result.get('Stdout').strip()
        expected = {
            'private-address': remote_ip,
            'ceph-public-address': remote_ip,
            'fsid': fsid,
        }
        relation = juju_utils.get_relation_from_unit(
            unit_name,
            remote_unit_name,
            relation_name
        )
        for e_key, e_value in expected.items():
            a_value = relation[e_key]
            self.assertEqual(e_value, a_value)
        self.assertTrue(relation['osd_bootstrap_key'] is not None)

    def test_ceph0_to_ceph_osd_relation(self):
        """Verify the ceph0 to ceph-osd relation data."""
        remote_unit_name = 'ceph-mon/0'
        self._ceph_to_ceph_osd_relation(remote_unit_name)

    def test_ceph1_to_ceph_osd_relation(self):
        """Verify the ceph1 to ceph-osd relation data."""
        remote_unit_name = 'ceph-mon/1'
        self._ceph_to_ceph_osd_relation(remote_unit_name)

    def test_ceph2_to_ceph_osd_relation(self):
        """Verify the ceph2 to ceph-osd relation data."""
        remote_unit_name = 'ceph-mon/2'
        self._ceph_to_ceph_osd_relation(remote_unit_name)


class CephTest(test_utils.OpenStackBaseTest):
    """Ceph common functional tests."""

    @classmethod
    def setUpClass(cls):
        """Run the ceph's common class setup."""
        super(CephTest, cls).setUpClass()

    def osd_out_in(self, services):
        """Run OSD out and OSD in tests.

        Remove OSDs and then add them back in on a unit checking that services
        are in the required state after each action

        :param services: Services expected to be restarted when config_file is
                         changed.
        :type services: list
        """
        zaza_model.block_until_service_status(
            self.lead_unit,
            services,
            'running',
            model_name=self.model_name)
        zaza_model.block_until_unit_wl_status(
            self.lead_unit,
            'active',
            model_name=self.model_name)
        zaza_model.run_action(
            self.lead_unit,
            'osd-out',
            model_name=self.model_name)
        zaza_model.block_until_unit_wl_status(
            self.lead_unit,
            'maintenance',
            model_name=self.model_name)
        zaza_model.block_until_all_units_idle(model_name=self.model_name)
        zaza_model.run_action(
            self.lead_unit,
            'osd-in',
            model_name=self.model_name)
        zaza_model.block_until_unit_wl_status(
            self.lead_unit,
            'active',
            model_name=self.model_name)
        zaza_model.block_until_all_units_idle(model_name=self.model_name)
        zaza_model.block_until_service_status(
            self.lead_unit,
            services,
            'running',
            model_name=self.model_name)

    def test_ceph_check_osd_pools(self):
        """Check OSD pools.

        Check osd pools on all ceph units, expect them to be
        identical, and expect specific pools to be present.
        """
        logging.info('Checking pools on ceph units...')

        expected_pools = zaza_ceph.get_expected_pools()
        results = []
        unit_name = 'ceph-mon/0'

        # Check for presence of expected pools on each unit
        logging.debug('Expected pools: {}'.format(expected_pools))
        pools = zaza_ceph.get_ceph_pools(unit_name)
        results.append(pools)

        for expected_pool in expected_pools:
            if expected_pool not in pools:
                msg = ('{} does not have pool: '
                       '{}'.format(unit_name, expected_pool))
                raise zaza_exceptions.CephPoolNotFound(msg)
        logging.debug('{} has (at least) the expected '
                      'pools.'.format(unit_name))

        # Check that all units returned the same pool name:id data
        for i, result in enumerate(results):
            for other in results[i+1:]:
                logging.debug('result: {}, other: {}'.format(result, other))
                self.assertEqual(result, other)

    def test_ceph_pool_creation_with_text_file(self):
        """Check the creation of a pool and a text file.

        Create a pool, add a text file to it and retrieve its content.
        Verify that the content matches the original file.
        """
        issue = 'github.com/openstack-charmers/zaza-openstack-tests/issues/647'
        current_release = zaza_openstack.get_os_release()
        focal_victoria = zaza_openstack.get_os_release('focal_victoria')
        if current_release >= focal_victoria:
            logging.warn('Skipping test_ceph_pool_creation_with_text_file due'
                         ' to issue {}'.format(issue))
            return

        unit_name = 'ceph-mon/0'
        cmd = 'sudo ceph osd pool create test 128; \
               echo 123456789 > /tmp/input.txt; \
               rados put -p test test_input /tmp/input.txt; \
               rados get -p test test_input /dev/stdout'
        logging.debug('Creating test pool and putting test file in pool...')
        result = zaza_model.run_on_unit(unit_name, cmd)
        code = result.get('Code')
        if code != '0':
            raise zaza_model.CommandRunFailed(cmd, result)
        output = result.get('Stdout').strip()
        logging.debug('Output received: {}'.format(output))
        self.assertEqual(output, '123456789')

    def test_ceph_encryption(self):
        """Test Ceph encryption.

        Verify that the new disk is added with encryption by checking for
        Ceph's encryption keys directory.
        """
        current_release = zaza_openstack.get_os_release()
        trusty_mitaka = zaza_openstack.get_os_release('trusty_mitaka')
        if current_release >= trusty_mitaka:
            logging.warn("Skipping encryption test for Mitaka and higher")
            return
        unit_name = 'ceph-osd/0'
        set_default = {
            'osd-encrypt': 'False',
            'osd-devices': '/dev/vdb /srv/ceph',
        }
        set_alternate = {
            'osd-encrypt': 'True',
            'osd-devices': '/dev/vdb /srv/ceph /srv/ceph_encrypted',
        }
        juju_service = 'ceph-osd'
        logging.info('Making config change on {}...'.format(juju_service))
        mtime = zaza_model.get_unit_time(unit_name)

        file_mtime = None

        folder_name = '/etc/ceph/dmcrypt-keys/'
        with self.config_change(set_default, set_alternate,
                                application_name=juju_service):
            with tempfile.TemporaryDirectory() as tempdir:
                # Creating a temp dir to copy keys
                temp_folder = '/tmp/dmcrypt-keys'
                cmd = 'mkdir {}'.format(temp_folder)
                ret = zaza_model.run_on_unit(unit_name, cmd)
                logging.debug('Ret for cmd {} is {}'.format(cmd, ret))
                # Copy keys from /etc to /tmp
                cmd = 'sudo cp {}* {}'.format(folder_name, temp_folder)
                ret = zaza_model.run_on_unit(unit_name, cmd)
                logging.debug('Ret for cmd {} is {}'.format(cmd, ret))
                # Changing permissions to be able to SCP the files
                cmd = 'sudo chown -R ubuntu:ubuntu {}'.format(temp_folder)
                ret = zaza_model.run_on_unit(unit_name, cmd)
                logging.debug('Ret for cmd {} is {}'.format(cmd, ret))
                # SCP to retrieve all files in folder
                # -p: preserve timestamps
                source = '/tmp/dmcrypt-keys/*'
                zaza_model.scp_from_unit(unit_name=unit_name,
                                         source=source,
                                         destination=tempdir,
                                         scp_opts='-p')
                for elt in listdir(tempdir):
                    file_path = '/'.join([tempdir, elt])
                    if path.isfile(file_path):
                        file_mtime = path.getmtime(file_path)
                        if file_mtime:
                            break

        if not file_mtime:
            logging.warn('Could not determine mtime, assuming '
                         'folder does not exist')
            raise FileNotFoundError('folder does not exist')

        if file_mtime >= mtime:
            logging.info('Folder mtime is newer than provided mtime '
                         '(%s >= %s) on %s (OK)' % (file_mtime,
                                                    mtime, unit_name))
        else:
            logging.warn('Folder mtime is older than provided mtime'
                         '(%s < on %s) on %s' % (file_mtime,
                                                 mtime, unit_name))
            raise Exception('Folder mtime is older than provided mtime')

    def test_blocked_when_non_pristine_disk_appears(self):
        """Test blocked state with non-pristine disk.

        Validate that charm goes into blocked state when it is presented with
        new block devices that have foreign data on them.
        Instances used in UOSCI has a flavour with ephemeral storage in
        addition to the bootable instance storage.  The ephemeral storage
        device is partitioned, formatted and mounted early in the boot process
        by cloud-init.
        As long as the device is mounted the charm will not attempt to use it.
        If we unmount it and trigger the config-changed hook the block device
        will appear as a new and previously untouched device for the charm.
        One of the first steps of device eligibility checks should be to make
        sure we are seeing a pristine and empty device before doing any
        further processing.
        As the ephemeral device will have data on it we can use it to validate
        that these checks work as intended.
        """
        current_release = zaza_openstack.get_os_release()
        focal_ussuri = zaza_openstack.get_os_release('focal_ussuri')
        if current_release >= focal_ussuri:
            # NOTE(ajkavanagh) - focal (on ServerStack) is broken for /dev/vdb
            # and so this test can't pass: LP#1842751 discusses the issue, but
            # basically the snapd daemon along with lxcfs results in /dev/vdb
            # being mounted in the lxcfs process namespace.  If the charm
            # 'tries' to umount it, it can (as root), but the mount is still
            # 'held' by lxcfs and thus nothing else can be done with it.  This
            # is only a problem in serverstack with images with a default
            # /dev/vdb ephemeral
            logging.warn("Skipping pristine disk test for focal and higher")
            return
        logging.info('Checking behaviour when non-pristine disks appear...')
        logging.info('Configuring ephemeral-unmount...')
        alternate_conf = {
            'ephemeral-unmount': '/mnt',
            'osd-devices': '/dev/vdb'
        }
        juju_service = 'ceph-osd'
        zaza_model.set_application_config(juju_service, alternate_conf)
        ceph_osd_states = {
            'ceph-osd': {
                'workload-status': 'blocked',
                'workload-status-message': 'Non-pristine'
            }
        }
        zaza_model.wait_for_application_states(states=ceph_osd_states)
        logging.info('Units now in blocked state, running zap-disk action...')
        unit_names = ['ceph-osd/0', 'ceph-osd/1', 'ceph-osd/2']
        for unit_name in unit_names:
            zap_disk_params = {
                'devices': '/dev/vdb',
                'i-really-mean-it': True,
            }
            action_obj = zaza_model.run_action(
                unit_name=unit_name,
                action_name='zap-disk',
                action_params=zap_disk_params
            )
            logging.debug('Result of action: {}'.format(action_obj))

        logging.info('Running add-disk action...')
        for unit_name in unit_names:
            add_disk_params = {
                'osd-devices': '/dev/vdb',
            }
            action_obj = zaza_model.run_action(
                unit_name=unit_name,
                action_name='add-disk',
                action_params=add_disk_params
            )
            logging.debug('Result of action: {}'.format(action_obj))

        logging.info('Wait for idle/ready status...')
        zaza_model.wait_for_application_states()

        logging.info('OK')

        set_default = {
            'ephemeral-unmount': '',
            'osd-devices': '/dev/vdb',
        }

        current_release = zaza_openstack.get_os_release()
        bionic_train = zaza_openstack.get_os_release('bionic_train')
        if current_release < bionic_train:
            set_default['osd-devices'] = '/dev/vdb /srv/ceph'

        logging.info('Restoring to default configuration...')
        zaza_model.set_application_config(juju_service, set_default)

        zaza_model.wait_for_application_states()

    def test_pause_and_resume(self):
        """The services can be paused and resumed."""
        logging.info('Checking pause and resume actions...')
        self.pause_resume(['ceph-osd'])

    def test_blacklist(self):
        """Check the blacklist action.

        The blacklist actions execute and behave as expected.
        """
        logging.info('Checking blacklist-add-disk and '
                     'blacklist-remove-disk actions...')
        unit_name = 'ceph-osd/0'

        zaza_model.block_until_unit_wl_status(
            unit_name,
            'active'
        )

        # Attempt to add device with non-absolute path should fail
        action_obj = zaza_model.run_action(
            unit_name=unit_name,
            action_name='blacklist-add-disk',
            action_params={'osd-devices': 'vda'}
        )
        self.assertTrue(action_obj.status != 'completed')
        zaza_model.block_until_unit_wl_status(
            unit_name,
            'active'
        )

        # Attempt to add device with non-existent path should fail
        action_obj = zaza_model.run_action(
            unit_name=unit_name,
            action_name='blacklist-add-disk',
            action_params={'osd-devices': '/non-existent'}
        )
        self.assertTrue(action_obj.status != 'completed')
        zaza_model.block_until_unit_wl_status(
            unit_name,
            'active'
        )

        # Attempt to add device with existent path should succeed
        action_obj = zaza_model.run_action(
            unit_name=unit_name,
            action_name='blacklist-add-disk',
            action_params={'osd-devices': '/dev/vda'}
        )
        self.assertEqual('completed', action_obj.status)
        zaza_model.block_until_unit_wl_status(
            unit_name,
            'active'
        )

        # Attempt to remove listed device should always succeed
        action_obj = zaza_model.run_action(
            unit_name=unit_name,
            action_name='blacklist-remove-disk',
            action_params={'osd-devices': '/dev/vda'}
        )
        self.assertEqual('completed', action_obj.status)
        zaza_model.block_until_unit_wl_status(
            unit_name,
            'active'
        )
        logging.debug('OK')

    def test_list_disks(self):
        """Test the list-disks action.

        The list-disks action execute.
        """
        logging.info('Checking list-disks action...')
        unit_name = 'ceph-osd/0'

        zaza_model.block_until_unit_wl_status(
            unit_name,
            'active'
        )

        action_obj = zaza_model.run_action(
            unit_name=unit_name,
            action_name='list-disks',
        )
        self.assertEqual('completed', action_obj.status)
        zaza_model.block_until_unit_wl_status(
            unit_name,
            'active'
        )
        logging.debug('OK')

<<<<<<< HEAD
    def _get_local_osd_id(self, unit):
        ret = zaza_model.run_on_unit(unit,
                                     'ceph-volume lvm list --format=json')
        local = list(json.loads(ret['Stdout']))[-1]
        return local if local.startswith('osd.') else 'osd.' + local
=======
    def get_num_osds(self, osd):
        """Compute the number of active OSD's."""
        result = zaza_model.run_on_unit(osd, 'ceph osd stat --format=json')
        result = json.loads(result['Stdout'])
        return int(result['num_osds'])
>>>>>>> e9f32f0f

    def test_cache_device(self):
        """Test replacing a disk in use."""
        logging.info('Running add-disk action with a caching device')
        mon = next(iter(zaza_model.get_units('ceph-mon'))).entity_id
        osds = [x.entity_id for x in zaza_model.get_units('ceph-osd')]
        params = []
        for unit in osds:
<<<<<<< HEAD
            zaza_juju.add_storage(unit, 'cache-devices', 'cinder', 10)
            loop_dev = zaza_juju.add_loop_device(unit, 10).get('Stdout')
            params.append({'unit': unit})
=======
            zaza_model.add_storage(unit, 'cache-devices', 'cinder', 10)
            loop_dev = zaza_utils.add_loop_device(unit, 10)
>>>>>>> e9f32f0f
            action_obj = zaza_model.run_action(
                unit_name=unit,
                action_name='add-disk',
                action_params={'osd-devices': loop_dev,
                               'partition-size': 5}
            )
            zaza_utils.assertActionRanOK(action_obj)
        zaza_model.wait_for_application_states()

        logging.info('Removing previously added disks')
        for param in params:
            osd_id = self._get_local_osd_id(param['unit'])
            param.update({'osd-id': osd_id})
            action_obj = zaza_model.run_action(
                unit_name=param['unit'],
                action_name='remove-disk',
                action_params={'osd-ids': osd_id, 'timeout': 5,
                               'format': 'json', 'purge': True}
            )
            zaza_utils.assertActionRanOK(action_obj)
            results = json.loads(action_obj.data['results']['message'])
            results = results[next(iter(results))]
            self.assertEqual(results['osd-ids'], osd_id)
        zaza_model.wait_for_application_states()

        logging.info('Recycling previously removed OSDs')
        for param in params:
            device = zaza_juju.add_loop_device(
                param['unit'], 10, 'l2').get('Stdout')
            action_obj = zaza_model.run_action(
                unit_name=param['unit'],
                action_name='add-disk',
                action_params={'osd-devices': device,
                               'osd-ids': param['osd-id'],
                               'partition-size': 5}
            )
            zaza_utils.assertActionRanOK(action_obj)
<<<<<<< HEAD
        zaza_model.wait_for_application_states()
=======
        self.assertEqual(len(osds) * 2, self.get_num_osds(mon))
>>>>>>> e9f32f0f


class CephRGWTest(test_utils.OpenStackBaseTest):
    """Ceph RADOS Gateway Daemons Test Class."""

    @classmethod
    def setUpClass(cls):
        """Run class setup for running ceph low level tests."""
        super(CephRGWTest, cls).setUpClass(application_name='ceph-radosgw')

    @property
    def expected_apps(self):
        """Determine application names for ceph-radosgw apps."""
        _apps = [
            'ceph-radosgw'
        ]
        try:
            zaza_model.get_application('slave-ceph-radosgw')
            _apps.append('slave-ceph-radosgw')
        except KeyError:
            pass
        return _apps

    @property
    def multisite(self):
        """Determine whether deployment is multi-site."""
        try:
            zaza_model.get_application('slave-ceph-radosgw')
            return True
        except KeyError:
            return False

    def test_processes(self):
        """Verify Ceph processes.

        Verify that the expected service processes are running
        on each ceph unit.
        """
        logging.info('Checking radosgw processes...')
        # Process name and quantity of processes to expect on each unit
        ceph_radosgw_processes = {
            'radosgw': 1,
        }

        # Units with process names and PID quantities expected
        expected_processes = {}
        for app in self.expected_apps:
            for unit in zaza_model.get_units(app):
                expected_processes[unit.entity_id] = ceph_radosgw_processes

        actual_pids = zaza_utils.get_unit_process_ids(expected_processes)
        ret = zaza_utils.validate_unit_process_ids(expected_processes,
                                                   actual_pids)
        self.assertTrue(ret)

    def test_services(self):
        """Verify the ceph services.

        Verify the expected services are running on the service units.
        """
        logging.info('Checking radosgw services...')
        services = ['radosgw', 'haproxy']
        for app in self.expected_apps:
            for unit in zaza_model.get_units(app):
                zaza_model.block_until_service_status(
                    unit_name=unit.entity_id,
                    services=services,
                    target_status='running'
                )

    # When testing with TLS there is a chance the deployment will appear done
    # and idle prior to ceph-radosgw and Keystone have updated the service
    # catalog.  Retry the test in this circumstance.
    @tenacity.retry(wait=tenacity.wait_exponential(multiplier=10, max=300),
                    reraise=True, stop=tenacity.stop_after_attempt(10),
                    retry=tenacity.retry_if_exception_type(IOError))
    def test_object_storage(self):
        """Verify object storage API.

        Verify that the object storage API works as expected.
        """
        if self.multisite:
            raise unittest.SkipTest('Skipping REST API test, '
                                    'multisite configuration')
        logging.info('Checking Swift REST API')
        keystone_session = zaza_openstack.get_overcloud_keystone_session()
        region_name = zaza_model.get_application_config(
            self.application_name,
            model_name=self.model_name)['region']['value']
        swift_client = zaza_openstack.get_swift_session_client(
            keystone_session,
            region_name,
            cacert=self.cacert,
        )
        _container = 'demo-container'
        _test_data = 'Test data from Zaza'
        swift_client.put_container(_container)
        swift_client.put_object(_container,
                                'testfile',
                                contents=_test_data,
                                content_type='text/plain')
        _, content = swift_client.get_object(_container, 'testfile')
        self.assertEqual(content.decode('UTF-8'), _test_data)

    def test_object_storage_multisite(self):
        """Verify object storage replication.

        Verify that the object storage replication works as expected.
        """
        if not self.multisite:
            raise unittest.SkipTest('Skipping multisite replication test')

        logging.info('Checking multisite replication')
        keystone_session = zaza_openstack.get_overcloud_keystone_session()
        source_client = zaza_openstack.get_swift_session_client(
            keystone_session,
            region_name='east-1',
            cacert=self.cacert,
        )
        _container = 'demo-container'
        _test_data = 'Test data from Zaza'
        source_client.put_container(_container)
        source_client.put_object(_container,
                                 'testfile',
                                 contents=_test_data,
                                 content_type='text/plain')
        _, source_content = source_client.get_object(_container, 'testfile')
        self.assertEqual(source_content.decode('UTF-8'), _test_data)

        target_client = zaza_openstack.get_swift_session_client(
            keystone_session,
            region_name='east-1',
            cacert=self.cacert,
        )

        @tenacity.retry(wait=tenacity.wait_exponential(multiplier=1, max=60),
                        reraise=True, stop=tenacity.stop_after_attempt(12))
        def _target_get_object():
            return target_client.get_object(_container, 'testfile')
        _, target_content = _target_get_object()

        self.assertEqual(target_content.decode('UTF-8'),
                         source_content.decode('UTF-8'))
        target_client.delete_object(_container, 'testfile')

        try:
            source_client.head_object(_container, 'testfile')
        except ClientException as e:
            self.assertEqual(e.http_status, 404)
        else:
            self.fail('object not deleted on source radosgw')

    def test_multisite_failover(self):
        """Verify object storage failover/failback.

        Verify that the slave radosgw can be promoted to master status
        """
        if not self.multisite:
            raise unittest.SkipTest('Skipping multisite failover test')

        logging.info('Checking multisite failover/failback')
        keystone_session = zaza_openstack.get_overcloud_keystone_session()
        source_client = zaza_openstack.get_swift_session_client(
            keystone_session,
            region_name='east-1',
            cacert=self.cacert,
        )
        target_client = zaza_openstack.get_swift_session_client(
            keystone_session,
            region_name='west-1',
            cacert=self.cacert,
        )
        zaza_model.run_action_on_leader(
            'slave-ceph-radosgw',
            'promote',
            action_params={},
        )
        _container = 'demo-container-for-failover'
        _test_data = 'Test data from Zaza on Slave'
        target_client.put_container(_container)
        target_client.put_object(_container,
                                 'testfile',
                                 contents=_test_data,
                                 content_type='text/plain')
        _, target_content = target_client.get_object(_container, 'testfile')

        zaza_model.run_action_on_leader(
            'ceph-radosgw',
            'promote',
            action_params={},
        )

        @tenacity.retry(wait=tenacity.wait_exponential(multiplier=1, max=60),
                        reraise=True, stop=tenacity.stop_after_attempt(12))
        def _source_get_object():
            return source_client.get_object(_container, 'testfile')
        _, source_content = _source_get_object()

        self.assertEqual(target_content.decode('UTF-8'),
                         source_content.decode('UTF-8'))


class CephProxyTest(unittest.TestCase):
    """Test ceph via proxy."""

    @classmethod
    def setUpClass(cls):
        """Run class setup for running tests."""
        super(CephProxyTest, cls).setUpClass()

    def test_ceph_health(self):
        """Make sure ceph-proxy can communicate with ceph."""
        logging.info('Wait for idle/ready status...')
        zaza_model.wait_for_application_states()

        self.assertEqual(
            zaza_model.run_on_leader("ceph-proxy", "sudo ceph health")["Code"],
            "0"
        )

    def test_cinder_ceph_restrict_pool_setup(self):
        """Make sure cinder-ceph restrict pool was created successfully."""
        logging.info('Wait for idle/ready status...')
        zaza_model.wait_for_application_states()

        pools = zaza_ceph.get_ceph_pools('ceph-mon/0')
        if 'cinder-ceph' not in pools:
            msg = 'cinder-ceph pool was not found upon querying ceph-mon/0'
            raise zaza_exceptions.CephPoolNotFound(msg)

        # Checking for cinder-ceph specific permissions makes
        # the test more rugged when we add additional relations
        # to ceph for other applications (such as glance and nova).
        expected_permissions = [
            "allow rwx pool=cinder-ceph",
            "allow class-read object_prefix rbd_children",
        ]
        cmd = "sudo ceph auth get client.cinder-ceph"
        result = zaza_model.run_on_unit('ceph-mon/0', cmd)
        output = result.get('Stdout').strip()

        for expected in expected_permissions:
            if expected not in output:
                msg = ('cinder-ceph pool restriction ({}) was not'
                       ' configured correctly.'
                       ' Found: {}'.format(expected, output))
                raise zaza_exceptions.CephPoolNotConfigured(msg)


class CephPrometheusTest(unittest.TestCase):
    """Test the Ceph <-> Prometheus relation."""

    def test_prometheus_metrics(self):
        """Validate that Prometheus has Ceph metrics."""
        try:
            zaza_model.get_application(
                'prometheus2')
        except KeyError:
            raise unittest.SkipTest('Prometheus not present, skipping test')
        unit = zaza_model.get_unit_from_name(
            zaza_model.get_lead_unit_name('prometheus2'))
        self.assertEqual(
            '3',
            _get_mon_count_from_prometheus(
                zaza_model.get_unit_public_address(unit)))


class CephPoolConfig(Exception):
    """Custom Exception for bad Ceph pool config."""

    pass


class CheckPoolTypes(unittest.TestCase):
    """Test the ceph pools created for clients are of the expected type."""

    def test_check_pool_types(self):
        """Check type of pools created for clients."""
        app_pools = [
            ('glance', 'glance'),
            ('nova-compute', 'nova'),
            ('cinder-ceph', 'cinder-ceph')]
        runtime_pool_details = zaza_ceph.get_ceph_pool_details()
        for app, pool_name in app_pools:
            try:
                app_config = zaza_model.get_application_config(app)
            except KeyError:
                logging.info(
                    'Skipping pool check of %s, application %s not present',
                    pool_name,
                    app)
                continue
            rel_id = zaza_model.get_relation_id(
                app,
                'ceph-mon',
                remote_interface_name='client')
            if not rel_id:
                logging.info(
                    'Skipping pool check of %s, ceph relation not present',
                    app)
                continue
            juju_pool_config = app_config.get('pool-type')
            if juju_pool_config:
                expected_pool_type = juju_pool_config['value']
            else:
                # If the pool-type option is absent assume the default of
                # replicated.
                expected_pool_type = zaza_ceph.REPLICATED_POOL_TYPE
            for pool_config in runtime_pool_details:
                if pool_config['pool_name'] == pool_name:
                    logging.info('Checking {} is {}'.format(
                        pool_name,
                        expected_pool_type))
                    expected_pool_code = -1
                    if expected_pool_type == zaza_ceph.REPLICATED_POOL_TYPE:
                        expected_pool_code = zaza_ceph.REPLICATED_POOL_CODE
                    elif expected_pool_type == zaza_ceph.ERASURE_POOL_TYPE:
                        expected_pool_code = zaza_ceph.ERASURE_POOL_CODE
                    self.assertEqual(
                        pool_config['type'],
                        expected_pool_code)
                    break
            else:
                raise CephPoolConfig(
                    "Failed to find config for {}".format(pool_name))


# NOTE: We might query before prometheus has fetch data
@tenacity.retry(wait=tenacity.wait_exponential(multiplier=1,
                                               min=5, max=10),
                reraise=True)
def _get_mon_count_from_prometheus(prometheus_ip):
    url = ('http://{}:9090/api/v1/query?query='
           'count(ceph_mon_metadata)'.format(prometheus_ip))
    client = requests.session()
    response = client.get(url)
    logging.debug("Prometheus response: {}".format(response.json()))
    return response.json()['data']['result'][0]['value'][1]


class BlueStoreCompressionCharmOperation(test_utils.BaseCharmTest):
    """Test charm handling of bluestore compression configuration options."""

    @classmethod
    def setUpClass(cls):
        """Perform class one time initialization."""
        super(BlueStoreCompressionCharmOperation, cls).setUpClass()
        release_application = 'keystone'
        try:
            zaza_model.get_application(release_application)
        except KeyError:
            release_application = 'ceph-mon'
        cls.current_release = zaza_openstack.get_os_release(
            application=release_application)
        cls.bionic_rocky = zaza_openstack.get_os_release('bionic_rocky')

    def setUp(self):
        """Perform common per test initialization steps."""
        super(BlueStoreCompressionCharmOperation, self).setUp()

        # determine if the tests should be run or not
        logging.debug('os_release: {} >= {} = {}'
                      .format(self.current_release,
                              self.bionic_rocky,
                              self.current_release >= self.bionic_rocky))
        self.mimic_or_newer = self.current_release >= self.bionic_rocky

    def _assert_pools_properties(self, pools, pools_detail,
                                 expected_properties, log_func=logging.info):
        """Check properties on a set of pools.

        :param pools: List of pool names to check.
        :type pools: List[str]
        :param pools_detail: List of dictionaries with pool detail
        :type pools_detail List[Dict[str,any]]
        :param expected_properties: Properties to check and their expected
                                    values.
        :type expected_properties: Dict[str,any]
        :returns: Nothing
        :raises: AssertionError
        """
        for pool in pools:
            for pd in pools_detail:
                if pd['pool_name'] == pool:
                    if 'options' in expected_properties:
                        for k, v in expected_properties['options'].items():
                            self.assertEquals(pd['options'][k], v)
                            log_func("['options']['{}'] == {}".format(k, v))
                    for k, v in expected_properties.items():
                        if k == 'options':
                            continue
                        self.assertEquals(pd[k], v)
                        log_func("{} == {}".format(k, v))

    def test_configure_compression(self):
        """Enable compression and validate properties flush through to pool."""
        if not self.mimic_or_newer:
            logging.info('Skipping test, Mimic or newer required.')
            return
        if self.application_name == 'ceph-osd':
            # The ceph-osd charm itself does not request pools, neither does
            # the BlueStore Compression configuration options it have affect
            # pool properties.
            logging.info('test does not apply to ceph-osd charm.')
            return
        elif self.application_name == 'ceph-radosgw':
            # The Ceph RadosGW creates many light weight pools to keep track of
            # metadata, we only compress the pool containing actual data.
            app_pools = ['.rgw.buckets.data']
        else:
            # Retrieve which pools the charm under test has requested skipping
            # metadata pools as they are deliberately not compressed.
            app_pools = [
                pool
                for pool in zaza_ceph.get_pools_from_broker_req(
                    self.application_name, model_name=self.model_name)
                if 'metadata' not in pool
            ]

        ceph_pools_detail = zaza_ceph.get_ceph_pool_details(
            model_name=self.model_name)

        logging.debug('BEFORE: {}'.format(ceph_pools_detail))
        try:
            logging.info('Checking Ceph pool compression_mode prior to change')
            self._assert_pools_properties(
                app_pools, ceph_pools_detail,
                {'options': {'compression_mode': 'none'}})
        except KeyError:
            logging.info('property does not exist on pool, which is OK.')
        logging.info('Changing "bluestore-compression-mode" to "force" on {}'
                     .format(self.application_name))
        with self.config_change(
                {'bluestore-compression-mode': 'none'},
                {'bluestore-compression-mode': 'force'}):
            # Retrieve pool details from Ceph after changing configuration
            ceph_pools_detail = zaza_ceph.get_ceph_pool_details(
                model_name=self.model_name)
            logging.debug('CONFIG_CHANGE: {}'.format(ceph_pools_detail))
            logging.info('Checking Ceph pool compression_mode after to change')
            self._assert_pools_properties(
                app_pools, ceph_pools_detail,
                {'options': {'compression_mode': 'force'}})
        ceph_pools_detail = zaza_ceph.get_ceph_pool_details(
            model_name=self.model_name)
        logging.debug('AFTER: {}'.format(ceph_pools_detail))
        logging.debug(juju_utils.get_relation_from_unit(
            'ceph-mon', self.application_name, None,
            model_name=self.model_name))
        logging.info('Checking Ceph pool compression_mode after restoring '
                     'config to previous value')
        self._assert_pools_properties(
            app_pools, ceph_pools_detail,
            {'options': {'compression_mode': 'none'}})

    def test_invalid_compression_configuration(self):
        """Set invalid configuration and validate charm response."""
        if not self.mimic_or_newer:
            logging.info('Skipping test, Mimic or newer required.')
            return
        stored_target_deploy_status = self.test_config.get(
            'target_deploy_status', {})
        new_target_deploy_status = stored_target_deploy_status.copy()
        new_target_deploy_status[self.application_name] = {
            'workload-status': 'blocked',
            'workload-status-message': 'Invalid configuration',
        }
        if 'target_deploy_status' in self.test_config:
            self.test_config['target_deploy_status'].update(
                new_target_deploy_status)
        else:
            self.test_config['target_deploy_status'] = new_target_deploy_status

        with self.config_change(
                {'bluestore-compression-mode': 'none'},
                {'bluestore-compression-mode': 'PEBCAK'}):
            logging.info('Charm went into blocked state as expected, restore '
                         'configuration')
            self.test_config[
                'target_deploy_status'] = stored_target_deploy_status<|MERGE_RESOLUTION|>--- conflicted
+++ resolved
@@ -545,19 +545,18 @@
         )
         logging.debug('OK')
 
-<<<<<<< HEAD
-    def _get_local_osd_id(self, unit):
+    def get_local_osd_id(self, unit):
+        """Get the OSD id for a unit."""
         ret = zaza_model.run_on_unit(unit,
                                      'ceph-volume lvm list --format=json')
         local = list(json.loads(ret['Stdout']))[-1]
         return local if local.startswith('osd.') else 'osd.' + local
-=======
+
     def get_num_osds(self, osd):
         """Compute the number of active OSD's."""
         result = zaza_model.run_on_unit(osd, 'ceph osd stat --format=json')
         result = json.loads(result['Stdout'])
         return int(result['num_osds'])
->>>>>>> e9f32f0f
 
     def test_cache_device(self):
         """Test replacing a disk in use."""
@@ -566,14 +565,9 @@
         osds = [x.entity_id for x in zaza_model.get_units('ceph-osd')]
         params = []
         for unit in osds:
-<<<<<<< HEAD
-            zaza_juju.add_storage(unit, 'cache-devices', 'cinder', 10)
-            loop_dev = zaza_juju.add_loop_device(unit, 10).get('Stdout')
-            params.append({'unit': unit})
-=======
             zaza_model.add_storage(unit, 'cache-devices', 'cinder', 10)
             loop_dev = zaza_utils.add_loop_device(unit, 10)
->>>>>>> e9f32f0f
+            params.append({'unit': unit})
             action_obj = zaza_model.run_action(
                 unit_name=unit,
                 action_name='add-disk',
@@ -585,13 +579,13 @@
 
         logging.info('Removing previously added disks')
         for param in params:
-            osd_id = self._get_local_osd_id(param['unit'])
+            osd_id = self.get_local_osd_id(param['unit'])
             param.update({'osd-id': osd_id})
             action_obj = zaza_model.run_action(
                 unit_name=param['unit'],
                 action_name='remove-disk',
                 action_params={'osd-ids': osd_id, 'timeout': 5,
-                               'format': 'json', 'purge': True}
+                               'format': 'json', 'purge': False}
             )
             zaza_utils.assertActionRanOK(action_obj)
             results = json.loads(action_obj.data['results']['message'])
@@ -611,11 +605,8 @@
                                'partition-size': 5}
             )
             zaza_utils.assertActionRanOK(action_obj)
-<<<<<<< HEAD
         zaza_model.wait_for_application_states()
-=======
         self.assertEqual(len(osds) * 2, self.get_num_osds(mon))
->>>>>>> e9f32f0f
 
 
 class CephRGWTest(test_utils.OpenStackBaseTest):
