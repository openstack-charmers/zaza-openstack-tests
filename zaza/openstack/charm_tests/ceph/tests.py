--- conflicted
+++ resolved
@@ -774,8 +774,7 @@
                    ' Found: {}'.format(output))
             raise zaza_exceptions.CephPoolNotConfigured(msg)
 
-
-<<<<<<< HEAD
+            
 class CephMonReweightActionsTest(unittest.TestCase):
     """Test ceph mon reweight actions."""
 
@@ -889,7 +888,8 @@
             'active'
         )
         logging.debug('OK')
-=======
+
+        
 class CephPrometheusTest(unittest.TestCase):
     """Test the Ceph <-> Prometheus relation."""
 
@@ -916,5 +916,4 @@
     client = requests.session()
     response = client.get(url)
     logging.debug("Prometheus response: {}".format(response.json()))
-    return response.json()['data']['result'][0]['value'][1]
->>>>>>> b821c4c9
+    return response.json()['data']['result'][0]['value'][1]